import os
import shutil
import sys


from setuptools import find_packages, setup
from setuptools.command.build_ext import build_ext
from torch.utils import cpp_extension

def get_version():
    with open(os.path.join(os.path.dirname(__file__), "VERSION")) as f:
        return f.read().strip()

build_dir = "build"
os.makedirs(build_dir, exist_ok=True)

# Check if we're in debug mode using environment variable
debug = os.environ.get("FLEXKV_DEBUG") == "1"
if debug:
    print("Running in debug mode - Cython compilation disabled")

enable_cfs = os.environ.get("FLEXKV_ENABLE_CFS", "0") == "1"

# Define C++ extensions
cpp_sources = [
    "csrc/bindings.cpp",
    "csrc/transfer.cu",
    "csrc/hash.cpp",
    "csrc/tp_transfer_thread_group.cpp",
    "csrc/transfer_ssd.cpp",
    "csrc/radix_tree.cpp",
]

hpp_sources = [
    "csrc/cache_utils.h",
    "csrc/tp_transfer_thread_group.h",
    "csrc/transfer_ssd.h",
    "csrc/radix_tree.h",
]

extra_link_args = ["-lcuda", "-lxxhash", "-lpthread", "-lrt", "-luring"]
extra_compile_args = ["-std=c++17"]
include_dirs = [os.path.abspath(os.path.join(build_dir, "include"))]

# Add rpath to find libraries at runtime
lib_dir = os.path.join(build_dir, "lib")
if os.path.exists(lib_dir):
    extra_link_args.extend([f"-Wl,-rpath,{lib_dir}", "-Wl,-rpath,$ORIGIN"])
    # Also add the current package directory to rpath for installed libraries
    extra_link_args.append("-Wl,-rpath,$ORIGIN/../lib")

if enable_cfs:
    print("ENABLE_CFS = true: compiling and link cfs related content")
    cpp_sources.append("csrc/pcfs/pcfs.cpp")
    hpp_sources.append("csrc/pcfs/pcfs.h")
    extra_link_args.append("-lhifs_client_sdk")
    extra_compile_args.append("-DFLEXKV_ENABLE_CFS")

<<<<<<< HEAD
build_dir = "build"
os.makedirs(build_dir, exist_ok=True)

# Check if we're in debug mode using environment variable
debug = os.environ.get("FLEXKV_DEBUG") == "1"
if debug:
    print("Running in debug mode - Cython compilation disabled")

enable_cfs = os.environ.get("FLEXKV_ENABLE_CFS", "0") == "1"

# Define C++ extensions
cpp_sources = [
    "csrc/bindings.cpp",
    "csrc/transfer.cu",
    "csrc/hash.cpp",
    "csrc/tp_transfer_thread_group.cpp",
    "csrc/gds/tp_gds_transfer_thread_group.cpp",
    "csrc/transfer_ssd.cpp",
    "csrc/radix_tree.cpp",
    "csrc/gds/gds_manager.cpp"
]

hpp_sources = [
    "csrc/cache_utils.h",
    "csrc/tp_transfer_thread_group.h",
    "csrc/gds/tp_gds_transfer_thread_group.h",
    "csrc/transfer_ssd.h",
    "csrc/radix_tree.h",
    "csrc/gds/gds_manager.h",
]

extra_link_args = ["-lcuda", "-lxxhash", "-lpthread", "-lrt", "-luring", "-lcufile"] #"-lssl", "-lcrypto"
extra_compile_args = ["-std=c++17", "-DENABLE_GDS"]
include_dirs = [os.path.join(build_dir, "include"), "csrc"]

# Add rpath to find libraries at runtime
lib_dir = os.path.join(build_dir, "lib")
if os.path.exists(lib_dir):
    extra_link_args.extend([f"-Wl,-rpath,{lib_dir}", "-Wl,-rpath,$ORIGIN"])
    # Also add the current package directory to rpath for installed libraries
    extra_link_args.append("-Wl,-rpath,$ORIGIN/../lib")

if enable_cfs:
    print("ENABLE_CFS = true: compiling and link cfs related content")
    cpp_sources.append("csrc/pcfs/pcfs.cpp")
    hpp_sources.append("csrc/pcfs/pcfs.h")
    extra_link_args.append("-lhifs_client_sdk")
    extra_compile_args.append("-DFLEXKV_ENABLE_CFS")

=======
>>>>>>> 089e810e
cpp_extensions = [
    cpp_extension.CUDAExtension(
        name="flexkv.c_ext",
        sources=cpp_sources,
        library_dirs=[os.path.join(build_dir, "lib")],
        include_dirs=include_dirs,
        depends=hpp_sources,
<<<<<<< HEAD
        extra_compile_args={"nvcc": ["-O3", "-DENABLE_GDS"], "cxx": extra_compile_args},
=======
        extra_compile_args={"nvcc": ["-O3"], "cxx": extra_compile_args},
>>>>>>> 089e810e
        extra_link_args=extra_link_args,
    ),
]

# Initialize ext_modules with C++ extensions
ext_modules = cpp_extensions

# Only use Cython in release mode
if not debug:
    # Compile Python modules with cythonize
    # Exclude __init__.py files and test files
    python_files = ["flexkv/**/*.py"]
    excluded_files = ["flexkv/**/__init__.py",
                      "flexkv/**/test_*.py",
                      "flexkv/**/benchmark_*.py",
                      "flexkv/benchmark/**/*.py",
                      "flexkv/benchmark/test_kvmanager.py"]
    # Import cython when debug is turned off.
    from Cython.Build import cythonize
    cythonized_modules = cythonize(
        python_files,
        exclude=excluded_files,
        compiler_directives={
            "language_level": 3,
            "boundscheck": False,
            "wraparound": False,
            "initializedcheck": False,
            "profile": True,
        },
        build_dir=build_dir,  # Direct Cython to use the build directory
    )
    # Add Cython modules to ext_modules
    ext_modules.extend(cythonized_modules)
    print("Release mode: Including Cython compilation")
else:
    print("Debug mode: Skipping Cython compilation")

class CustomBuildExt(cpp_extension.BuildExtension):
    def run(self):
        super().run()
        # Copy required shared libraries to the package directory after building
        self.copy_shared_libraries()

    def copy_shared_libraries(self):
        """Copy shared libraries to the package lib directory"""
        source_lib_dir = os.path.join(build_dir, "lib")
        if not os.path.exists(source_lib_dir):
            print(f"Warning: Source library directory {source_lib_dir} does not exist")
            return

        # Create lib directory in the package
        package_lib_dir = os.path.join("flexkv", "lib")
        os.makedirs(package_lib_dir, exist_ok=True)

        # Copy all .so files
        for file in os.listdir(source_lib_dir):
            if file.endswith(".so") or file.endswith(".so.*"):
                source_file = os.path.join(source_lib_dir, file)
                dest_file = os.path.join(package_lib_dir, file)
                if os.path.isfile(source_file):
                    shutil.copy2(source_file, dest_file)
                    print(f"Copied {source_file} to {dest_file}")

with open("requirements.txt") as f:
    install_requires = f.read().splitlines()

setup(
    name="flexkv",
    description="A global KV-Cache manager for LLM inference",
    version=get_version(),
    packages=find_packages(exclude=("benchmarks", "csrc", "examples", "tests")),
    package_data={
        "flexkv": ["*.so", "lib/*.so", "lib/*.so.*"],
    },
    include_package_data=True,
    install_requires=install_requires,
    ext_modules=ext_modules,  # Now contains both C++ and Cython modules as needed
    cmdclass={
        "build_ext": CustomBuildExt.with_options(
            include_dirs=os.path.join(build_dir, "include"),  # Include directory for xxhash
            no_python_abi_suffix=True,
            build_temp=os.path.join(build_dir, "temp"),  # Temporary build files
        )
    },
    python_requires=">=3.8",
)
<|MERGE_RESOLUTION|>--- conflicted
+++ resolved
@@ -11,52 +11,6 @@
     with open(os.path.join(os.path.dirname(__file__), "VERSION")) as f:
         return f.read().strip()
 
-build_dir = "build"
-os.makedirs(build_dir, exist_ok=True)
-
-# Check if we're in debug mode using environment variable
-debug = os.environ.get("FLEXKV_DEBUG") == "1"
-if debug:
-    print("Running in debug mode - Cython compilation disabled")
-
-enable_cfs = os.environ.get("FLEXKV_ENABLE_CFS", "0") == "1"
-
-# Define C++ extensions
-cpp_sources = [
-    "csrc/bindings.cpp",
-    "csrc/transfer.cu",
-    "csrc/hash.cpp",
-    "csrc/tp_transfer_thread_group.cpp",
-    "csrc/transfer_ssd.cpp",
-    "csrc/radix_tree.cpp",
-]
-
-hpp_sources = [
-    "csrc/cache_utils.h",
-    "csrc/tp_transfer_thread_group.h",
-    "csrc/transfer_ssd.h",
-    "csrc/radix_tree.h",
-]
-
-extra_link_args = ["-lcuda", "-lxxhash", "-lpthread", "-lrt", "-luring"]
-extra_compile_args = ["-std=c++17"]
-include_dirs = [os.path.abspath(os.path.join(build_dir, "include"))]
-
-# Add rpath to find libraries at runtime
-lib_dir = os.path.join(build_dir, "lib")
-if os.path.exists(lib_dir):
-    extra_link_args.extend([f"-Wl,-rpath,{lib_dir}", "-Wl,-rpath,$ORIGIN"])
-    # Also add the current package directory to rpath for installed libraries
-    extra_link_args.append("-Wl,-rpath,$ORIGIN/../lib")
-
-if enable_cfs:
-    print("ENABLE_CFS = true: compiling and link cfs related content")
-    cpp_sources.append("csrc/pcfs/pcfs.cpp")
-    hpp_sources.append("csrc/pcfs/pcfs.h")
-    extra_link_args.append("-lhifs_client_sdk")
-    extra_compile_args.append("-DFLEXKV_ENABLE_CFS")
-
-<<<<<<< HEAD
 build_dir = "build"
 os.makedirs(build_dir, exist_ok=True)
 
@@ -88,9 +42,9 @@
     "csrc/gds/gds_manager.h",
 ]
 
-extra_link_args = ["-lcuda", "-lxxhash", "-lpthread", "-lrt", "-luring", "-lcufile"] #"-lssl", "-lcrypto"
+extra_link_args = ["-lcuda", "-lxxhash", "-lpthread", "-lrt", "-luring", "-lcufile"]
 extra_compile_args = ["-std=c++17", "-DENABLE_GDS"]
-include_dirs = [os.path.join(build_dir, "include"), "csrc"]
+include_dirs = [os.path.abspath(os.path.join(build_dir, "include"))]
 
 # Add rpath to find libraries at runtime
 lib_dir = os.path.join(build_dir, "lib")
@@ -106,8 +60,6 @@
     extra_link_args.append("-lhifs_client_sdk")
     extra_compile_args.append("-DFLEXKV_ENABLE_CFS")
 
-=======
->>>>>>> 089e810e
 cpp_extensions = [
     cpp_extension.CUDAExtension(
         name="flexkv.c_ext",
@@ -115,11 +67,7 @@
         library_dirs=[os.path.join(build_dir, "lib")],
         include_dirs=include_dirs,
         depends=hpp_sources,
-<<<<<<< HEAD
         extra_compile_args={"nvcc": ["-O3", "-DENABLE_GDS"], "cxx": extra_compile_args},
-=======
-        extra_compile_args={"nvcc": ["-O3"], "cxx": extra_compile_args},
->>>>>>> 089e810e
         extra_link_args=extra_link_args,
     ),
 ]
