/*
 * SPDX-FileCopyrightText: Copyright (c) <2025> NVIDIA CORPORATION & AFFILIATES. All rights reserved.
 * SPDX-License-Identifier: Apache-2.0
 *
 * Licensed under the Apache License, Version 2.0 (the "License");
 * you may not use this file except in compliance with the License.
 * You may obtain a copy of the License at
 *
 * http://www.apache.org/licenses/LICENSE-2.0
 *
 * Unless required by applicable law or agreed to in writing, software
 * distributed under the License is distributed on an "AS IS" BASIS,
 * WITHOUT WARRANTIES OR CONDITIONS OF ANY KIND, either express or implied.
 * See the License for the specific language governing permissions and
 * limitations under the License.
 */
#include <cuda_runtime.h>
#include <torch/extension.h>

#include "transfer.cuh"

namespace flexkv {

#define FLOAT4_PTR(ptr) reinterpret_cast<float4 *>(ptr)

__global__ void transfer_kv_blocks_kernel(
    int num_blocks, int start_layer_id, int num_layers, int64_t *gpu_block_ids,
    int64_t **gpu_layer_ptrs, int64_t gpu_kv_stride, int64_t gpu_block_stride,
<<<<<<< HEAD
=======
    int64_t gpu_startoff_inside_chunks,
>>>>>>> 089e810e
    int64_t *cpu_block_ids, int64_t *cpu_ptr, int64_t cpu_kv_stride,
    int64_t cpu_layer_stride, int64_t cpu_block_stride,
    int64_t cpu_startoff_inside_chunks, int64_t copy_size, bool is_mla,
    bool is_host_to_device) {
  int kv_dim = is_mla ? 1 : 2;
  int num_chunks = num_layers * kv_dim * num_blocks;
  int64_t copy_size_in_float4 = copy_size * sizeof(int64_t) / sizeof(float4);

  for (int chunk_idx = blockIdx.x; chunk_idx < num_chunks;
       chunk_idx += gridDim.x) {
    int layer_idx = chunk_idx / (num_blocks * kv_dim);
    int kv_idx = (chunk_idx % (num_blocks * kv_dim)) / num_blocks;
    int gpu_block_idx = gpu_block_ids[chunk_idx % num_blocks];
    int cpu_block_idx = cpu_block_ids[chunk_idx % num_blocks];

    int64_t *cpu_chunk_ptr =
        cpu_ptr + (layer_idx + start_layer_id) * cpu_layer_stride +
        kv_idx * cpu_kv_stride + cpu_block_idx * cpu_block_stride +
        cpu_startoff_inside_chunks;
    int64_t *gpu_chunk_ptr = gpu_layer_ptrs[layer_idx] +
                             kv_idx * gpu_kv_stride +
<<<<<<< HEAD
                             gpu_block_idx * gpu_block_stride;
=======
                             gpu_block_idx * gpu_block_stride +
                             gpu_startoff_inside_chunks;
>>>>>>> 089e810e

    int64_t *src_chunk_ptr = is_host_to_device ? cpu_chunk_ptr : gpu_chunk_ptr;
    int64_t *dst_chunk_ptr = is_host_to_device ? gpu_chunk_ptr : cpu_chunk_ptr;

    for (int64_t idx = threadIdx.x; idx < copy_size_in_float4;
         idx += blockDim.x) {
      float4 element = __ldg(&FLOAT4_PTR(src_chunk_ptr)[idx]);
      FLOAT4_PTR(dst_chunk_ptr)[idx] = element;
    }
  }
}

void transfer_kv_blocks(
    int num_blocks, int start_layer_id, int num_layers, int64_t *gpu_block_ids,
    void **gpu_layer_ptrs, int64_t gpu_kv_stride_in_bytes,
<<<<<<< HEAD
    int64_t gpu_block_stride_in_bytes, int64_t *cpu_block_ids, void *cpu_ptr,
=======
    int64_t gpu_block_stride_in_bytes, int64_t gpu_startoff_inside_chunks,
    int64_t *cpu_block_ids, void *cpu_ptr,
>>>>>>> 089e810e
    int64_t cpu_kv_stride_in_bytes, int64_t cpu_layer_stride_in_bytes,
    int64_t cpu_block_stride_in_bytes, int64_t cpu_startoff_inside_chunks,
    int64_t chunk_size_in_bytes, cudaStream_t stream, int transfer_sms,
    bool is_host_to_device, bool use_ce_transfer, bool is_mla) {
  int block_size = 128;
  static int max_blocks_per_sm = -1;
  if (max_blocks_per_sm == -1) {
    cudaOccupancyMaxActiveBlocksPerMultiprocessor(
        &max_blocks_per_sm, transfer_kv_blocks_kernel, block_size, 0);
  }

  if (transfer_sms == -1) {
    transfer_sms = 4;
  }

  int block_count = transfer_sms * max_blocks_per_sm;

  int64_t **gpu_layer_ptrs_int64 = reinterpret_cast<int64_t **>(gpu_layer_ptrs);
  int64_t *cpu_ptr_int64 = reinterpret_cast<int64_t *>(cpu_ptr);
  int64_t gpu_kv_stride_int64 = gpu_kv_stride_in_bytes / sizeof(int64_t);
  int64_t cpu_kv_stride_int64 = cpu_kv_stride_in_bytes / sizeof(int64_t);
  int64_t gpu_block_stride_int64 = gpu_block_stride_in_bytes / sizeof(int64_t);
  int64_t cpu_block_stride_int64 = cpu_block_stride_in_bytes / sizeof(int64_t);
  int64_t cpu_layer_stride_int64 = cpu_layer_stride_in_bytes / sizeof(int64_t);
  int64_t cpu_startoff_inside_chunks_int64 =
      cpu_startoff_inside_chunks / sizeof(int64_t);
<<<<<<< HEAD
=======
  int64_t gpu_startoff_inside_chunks_int64 =
      gpu_startoff_inside_chunks / sizeof(int64_t);
>>>>>>> 089e810e
  int64_t chunk_size_in_int64 = chunk_size_in_bytes / sizeof(int64_t);

  dim3 blockDim(block_size);
  dim3 gridDim(block_count);
  if (use_ce_transfer) {
    for (int i = 0; i < num_layers; i++) {
      int kv_dim = is_mla ? 1 : 2;
      for (int j = 0; j < kv_dim; j++) {
        for (int k = 0; k < num_blocks; k++) {
          int64_t gpu_block_idx = gpu_block_ids[k];
          int64_t cpu_block_idx = cpu_block_ids[k];
          int64_t *cpu_chunk_ptr =
              cpu_ptr_int64 + (i + start_layer_id) * cpu_layer_stride_int64 +
              j * cpu_kv_stride_int64 + cpu_block_idx * cpu_block_stride_int64 +
              cpu_startoff_inside_chunks_int64;
          int64_t *gpu_chunk_ptr = gpu_layer_ptrs_int64[i] +
                                   j * gpu_kv_stride_int64 +
<<<<<<< HEAD
                                   gpu_block_idx * gpu_block_stride_int64;
=======
                                   gpu_block_idx * gpu_block_stride_int64 +
                                   gpu_startoff_inside_chunks_int64;
>>>>>>> 089e810e

          if (is_host_to_device) {
            cudaMemcpyAsync(gpu_chunk_ptr, cpu_chunk_ptr, chunk_size_in_bytes,
                            cudaMemcpyHostToDevice, stream);
          } else {
            cudaMemcpyAsync(cpu_chunk_ptr, gpu_chunk_ptr, chunk_size_in_bytes,
                            cudaMemcpyDeviceToHost, stream);
          }
        }
      }
    }
  } else {
    transfer_kv_blocks_kernel<<<gridDim, blockDim, 0, stream>>>(
        num_blocks, start_layer_id, num_layers, gpu_block_ids,
        gpu_layer_ptrs_int64, gpu_kv_stride_int64, gpu_block_stride_int64,
<<<<<<< HEAD
=======
        gpu_startoff_inside_chunks_int64,
>>>>>>> 089e810e
        cpu_block_ids, cpu_ptr_int64, cpu_kv_stride_int64,
        cpu_layer_stride_int64, cpu_block_stride_int64,
        cpu_startoff_inside_chunks_int64, chunk_size_in_int64, is_mla,
        is_host_to_device);
  }
  cudaStreamSynchronize(stream);
}

} // namespace flexkv<|MERGE_RESOLUTION|>--- conflicted
+++ resolved
@@ -26,10 +26,7 @@
 __global__ void transfer_kv_blocks_kernel(
     int num_blocks, int start_layer_id, int num_layers, int64_t *gpu_block_ids,
     int64_t **gpu_layer_ptrs, int64_t gpu_kv_stride, int64_t gpu_block_stride,
-<<<<<<< HEAD
-=======
     int64_t gpu_startoff_inside_chunks,
->>>>>>> 089e810e
     int64_t *cpu_block_ids, int64_t *cpu_ptr, int64_t cpu_kv_stride,
     int64_t cpu_layer_stride, int64_t cpu_block_stride,
     int64_t cpu_startoff_inside_chunks, int64_t copy_size, bool is_mla,
@@ -51,12 +48,8 @@
         cpu_startoff_inside_chunks;
     int64_t *gpu_chunk_ptr = gpu_layer_ptrs[layer_idx] +
                              kv_idx * gpu_kv_stride +
-<<<<<<< HEAD
-                             gpu_block_idx * gpu_block_stride;
-=======
                              gpu_block_idx * gpu_block_stride +
                              gpu_startoff_inside_chunks;
->>>>>>> 089e810e
 
     int64_t *src_chunk_ptr = is_host_to_device ? cpu_chunk_ptr : gpu_chunk_ptr;
     int64_t *dst_chunk_ptr = is_host_to_device ? gpu_chunk_ptr : cpu_chunk_ptr;
@@ -72,12 +65,8 @@
 void transfer_kv_blocks(
     int num_blocks, int start_layer_id, int num_layers, int64_t *gpu_block_ids,
     void **gpu_layer_ptrs, int64_t gpu_kv_stride_in_bytes,
-<<<<<<< HEAD
-    int64_t gpu_block_stride_in_bytes, int64_t *cpu_block_ids, void *cpu_ptr,
-=======
     int64_t gpu_block_stride_in_bytes, int64_t gpu_startoff_inside_chunks,
     int64_t *cpu_block_ids, void *cpu_ptr,
->>>>>>> 089e810e
     int64_t cpu_kv_stride_in_bytes, int64_t cpu_layer_stride_in_bytes,
     int64_t cpu_block_stride_in_bytes, int64_t cpu_startoff_inside_chunks,
     int64_t chunk_size_in_bytes, cudaStream_t stream, int transfer_sms,
@@ -104,11 +93,8 @@
   int64_t cpu_layer_stride_int64 = cpu_layer_stride_in_bytes / sizeof(int64_t);
   int64_t cpu_startoff_inside_chunks_int64 =
       cpu_startoff_inside_chunks / sizeof(int64_t);
-<<<<<<< HEAD
-=======
   int64_t gpu_startoff_inside_chunks_int64 =
       gpu_startoff_inside_chunks / sizeof(int64_t);
->>>>>>> 089e810e
   int64_t chunk_size_in_int64 = chunk_size_in_bytes / sizeof(int64_t);
 
   dim3 blockDim(block_size);
@@ -126,12 +112,8 @@
               cpu_startoff_inside_chunks_int64;
           int64_t *gpu_chunk_ptr = gpu_layer_ptrs_int64[i] +
                                    j * gpu_kv_stride_int64 +
-<<<<<<< HEAD
-                                   gpu_block_idx * gpu_block_stride_int64;
-=======
                                    gpu_block_idx * gpu_block_stride_int64 +
                                    gpu_startoff_inside_chunks_int64;
->>>>>>> 089e810e
 
           if (is_host_to_device) {
             cudaMemcpyAsync(gpu_chunk_ptr, cpu_chunk_ptr, chunk_size_in_bytes,
@@ -147,10 +129,7 @@
     transfer_kv_blocks_kernel<<<gridDim, blockDim, 0, stream>>>(
         num_blocks, start_layer_id, num_layers, gpu_block_ids,
         gpu_layer_ptrs_int64, gpu_kv_stride_int64, gpu_block_stride_int64,
-<<<<<<< HEAD
-=======
         gpu_startoff_inside_chunks_int64,
->>>>>>> 089e810e
         cpu_block_ids, cpu_ptr_int64, cpu_kv_stride_int64,
         cpu_layer_stride_int64, cpu_block_stride_int64,
         cpu_startoff_inside_chunks_int64, chunk_size_in_int64, is_mla,
