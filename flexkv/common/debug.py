--- conflicted
+++ resolved
@@ -4,10 +4,7 @@
 import time
 from functools import wraps
 from typing import Optional, Callable, Any
-<<<<<<< HEAD
-=======
 
->>>>>>> 089e810e
 
 FLEXKV_LOGGING_PREFIX = os.getenv("FLEXKV_LOGGING_PREFIX", "FLEXKV")
 _FORMAT = (f"[{FLEXKV_LOGGING_PREFIX}] %(levelname)s %(asctime)s.%(msecs)03d "
