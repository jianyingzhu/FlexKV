from collections import deque
<<<<<<< HEAD
from typing import Optional, Dict, List
=======
from typing import Optional, Dict, List, Union
>>>>>>> 089e810e

import tempfile
import zmq
import torch
import time
import threading
from threading import Lock
import multiprocessing as mp
import socket
import os
<<<<<<< HEAD
=======
import subprocess
import textwrap
>>>>>>> 089e810e

from flexkv.common.config import CacheConfig, ModelConfig
from flexkv.common.debug import flexkv_logger
from flexkv.common.memory_handle import TensorSharedHandle
from flexkv.common.storage import KVCacheLayout, KVCacheLayoutType
from flexkv.kvtask import KVTaskEngine
from flexkv.server.utils import get_zmq_socket
from flexkv.server.request import (
    RegisterDPClientRequest,
    RegisterTPClientRequest,
    IsReadyRequest,
    PutRequest,
    GetRequest,
    PutMatchRequest,
    GetMatchRequest,
    LaunchTaskRequest,
    CancelTaskRequest,
    WaitRequest,
    TryWaitRequest,
    Response,
<<<<<<< HEAD
=======
    StartRequest,
>>>>>>> 089e810e
    ShutdownRequest,
    CheckRunningRequest,
)
import contextlib

<<<<<<< HEAD

def _is_port_in_use(port_or_endpoint: str) -> bool:
    """
    check if the port or IPC endpoint is in use by another process
    
    Args:
        port_or_endpoint: port number or IPC endpoint string (e.g. "ipc:///tmp/xxx" or "5555")
    
    Returns:
        bool: True if the port/endpoint is in use, False if it is free
    """
    try:
        if port_or_endpoint.startswith("ipc://"):
            # IPC endpoint: check if the file exists
            ipc_path = port_or_endpoint[6:]  # remove "ipc://" prefix
            return os.path.exists(ipc_path)
        elif port_or_endpoint.startswith("tcp://"):
            # TCP endpoint: parse host and port
            tcp_part = port_or_endpoint[6:]  # remove "tcp://" prefix
            if ':' in tcp_part:
                host, port_str = tcp_part.rsplit(':', 1)
                port = int(port_str)
            else:
                host = "localhost"
                port = int(tcp_part)
            
            # try to connect to the port to check if it is in use
            sock = socket.socket(socket.AF_INET, socket.SOCK_STREAM)
            sock.settimeout(1)
            result = sock.connect_ex((host, port))
            sock.close()
            return result == 0
        else:
            # assume it is a pure port number
            port = int(port_or_endpoint)
            sock = socket.socket(socket.AF_INET, socket.SOCK_STREAM)
            sock.settimeout(1)
            result = sock.connect_ex(("localhost", port))
            sock.close()
            return result == 0
    except (ValueError, OSError):
        # if parsing fails or connection fails, assume the port is free
        return False
"""
class TPClient:
    def __init__(
        self,
        send_to_client: zmq.Socket,
        tp_rank: int = 0,
        device_id: int = 0,
    ):
        self.tp_rank = tp_rank
        self.device_id = device_id
        self.send_to_client = send_to_client
"""

=======
>>>>>>> 089e810e
class DPClient:
    def __init__(
        self,
        client_id: int,
        send_to_client: zmq.Socket,
        tp_size: int = 1,
    ):
        self.client_id = client_id
        self.tp_size = tp_size

        self.send_to_client = send_to_client

        self.is_ready: bool = False
<<<<<<< HEAD
"""
    def register_tp_client(
        self,
        context: zmq.Context,
        client_recv_port: str,
        tp_rank: int = 0,
        device_id: int = 0,
    ) -> None:
        if tp_rank in self.tp_client_dict:
            flexkv_logger.error(f"TP rank: {tp_rank} in DP client: {self.client_id} has already registered.")
            raise
        if tp_rank >= self.tp_size:
            flexkv_logger.error(f"TP rank: {tp_rank} is larger than TP size of DP client: {self.client_id}.")
            raise

        send_to_client = get_zmq_socket(
            context, zmq.SocketType.PUSH, client_recv_port, False
        )

        self.tp_client_dict[tp_rank] = TPClient(send_to_client, tp_rank, device_id)

        flexkv_logger.info(f"TP rank: {tp_rank} in DP client: {self.client_id} registered successfully.")

        if len(self.tp_client_dict) == self.tp_size:
            self.is_ready = True
            flexkv_logger.info(f"All the TP clients in DP client: {self.client_id} has registered. "
                           f"DP client: {self.client_id} is ready!")
"""
=======
>>>>>>> 089e810e

class ClientManager:
    def __init__(
        self,
        max_num_dp_client: int = 1,
    ):
        #assert max_num_dp_client == 1, f"currently only support dp=1"
        self.free_client_ids = deque(range(max_num_dp_client))
        self.client_dict: Dict[int, DPClient] = {}

    def register_dp_client(
        self,
        context: zmq.Context,
        client_recv_port: str,
        tp_size: int = 1,
<<<<<<< HEAD
    ) -> int:
        if len(self.free_client_ids) == 0:
            flexkv_logger.error("Client full. DP client registration failed.")
            raise
        client_id = self.free_client_ids.popleft()
=======
        client_id: Optional[int] = None,
    ) -> int:
        if client_id is None:
            if len(self.free_client_ids) == 0:
                flexkv_logger.error("Client full. DP client registration failed.")
                raise
            client_id = self.free_client_ids.popleft()
>>>>>>> 089e810e
        send_to_client = get_zmq_socket(
            context, zmq.SocketType.PUSH, client_recv_port, False
        )

        self.client_dict[client_id] = DPClient(
            client_id=client_id,
            tp_size=tp_size,
            send_to_client=send_to_client,
        )
        flexkv_logger.info(f"DP client {client_id} registered successfully")

        return client_id
<<<<<<< HEAD
    """
    def register_tp_client(
        self,
        context: zmq.Context,
        dp_client_id: int,
        client_recv_port: str,
        tp_rank: int,
        device_id: int
    ) -> None:
        if dp_client_id not in self.client_dict:
            flexkv_logger.error(f"DP client: {dp_client_id} has not registered.")
            raise
        self.client_dict[dp_client_id].register_tp_client(
            context, client_recv_port, tp_rank, device_id)
    """
=======

>>>>>>> 089e810e
    def delete_dp_client(self, client_id: int) -> None:
        if client_id not in self.client_dict:
            flexkv_logger.error(f"DP client: {client_id} dosen't exist. Delete failed.")
            raise
        self.client_dict.pop(client_id)
        self.free_client_ids.appendleft(client_id)
        flexkv_logger.info(f"Delete DP client: {client_id} succeeded.")

    def get_zmq(self, dp_client_id: int, tp_rank: int = -1) -> zmq.Socket:
        dp_client = self.client_dict[dp_client_id]
        if tp_rank == -1:
            return dp_client.send_to_client
        else:
            return dp_client.tp_client_dict[tp_rank].send_to_client

    def is_dp_client_ready(self, dp_client_id: int) -> bool:
        if dp_client_id in self.client_dict:
            return self.client_dict[dp_client_id].is_ready
        return False

class KVServerHandle:
<<<<<<< HEAD
    def __init__(self, process: mp.Process, ready_event: mp.Event):
        self.process = process
        self.ready_event = ready_event
    
    def shutdown(self) -> None:
        self.process.join(timeout=5)
        if self.process.is_alive():
            flexkv_logger.info("force terminate the server process")
            self.process.terminate()
            self.process.join()

    def __del__(self) -> None:
        if self.process.is_alive():
            self.shutdown()
=======
    def __init__(self, process: Union[mp.Process, 'subprocess.Popen']):
        self.process = process
>>>>>>> 089e810e

class KVServer:
    def __init__(
        self,
        model_config: ModelConfig,
        cache_config: CacheConfig,
        gpu_register_port: str,
        server_recv_port: str
    ):

        # Init inter-process communication
        self.context = zmq.Context(2)
        self.recv_from_client = get_zmq_socket(
            self.context, zmq.SocketType.PULL, server_recv_port, True)

        self.client_manager = ClientManager(max_num_dp_client=model_config.dp_size)
        self.kv_task_engine = KVTaskEngine(model_config, cache_config, gpu_register_port, False)
<<<<<<< HEAD
        self.kv_task_engine.start()
        self._is_ready = True

        self.req_counter = 0

        flexkv_logger.info(f"Server Initialized! [Recv Port]: {server_recv_port}")
        self._running = False

    def is_ready(self) -> bool:
        return self._is_ready

    @staticmethod
    def _server_process(model_config: ModelConfig, 
                       cache_config: CacheConfig,
                       gpu_register_port: str,
                       server_recv_port: str,
                       ready_event: mp.Event) -> None:
        
        server = KVServer(model_config, cache_config, gpu_register_port, server_recv_port)
        ready_event.set()
        server.run()
        
=======

        self.req_counter = 0
        self._is_ready = False
        self._running = False

        # Request handler dispatch table
        self.request_handlers = {
            StartRequest: self._handle_start_request,
            RegisterDPClientRequest: self._handle_register_dp_client_request,
            IsReadyRequest: self._handle_is_ready_request,
            GetRequest: self._handle_get_request,
            PutRequest: self._handle_put_request,
            GetMatchRequest: self._handle_get_match_request,
            PutMatchRequest: self._handle_put_match_request,
            WaitRequest: self._handle_wait_request,
            LaunchTaskRequest: self._handle_launch_task_request,
            CancelTaskRequest: self._handle_cancel_task_request,
            TryWaitRequest: self._handle_try_wait_request,
            ShutdownRequest: self._handle_shutdown_request,
        }

    def is_ready(self) -> bool:
        return self._is_ready

    def start_server(self) -> None:
        self.kv_task_engine.start()
        self._is_ready = True

    @staticmethod
    def _server_process(model_config: ModelConfig,
                       cache_config: CacheConfig,
                       gpu_register_port: str,
                       server_recv_port: str) -> None:

        server = KVServer(model_config, cache_config, gpu_register_port, server_recv_port)
        server.run()

>>>>>>> 089e810e
    @classmethod
    def create_server(cls,
                      model_config: ModelConfig,
                      cache_config: CacheConfig,
                      gpu_register_port: str,
<<<<<<< HEAD
                      server_recv_port: Optional[str] = None) -> 'KVServerHandle':
        if server_recv_port is None:
            server_recv_port = f"ipc://{tempfile.NamedTemporaryFile(delete=False).name}"
        #if _is_port_in_use(server_recv_port):
        #    flexkv_logger.info(f"port {server_recv_port} is in use, skip starting new kvserver")
        #    return None
        #else:
        #    flexkv_logger.info(f"port {server_recv_port} is free, starting new kvserver")
        mp.set_start_method("spawn")
        ready_event = mp.Event()
        process = mp.Process(target=cls._server_process,
                             args=(model_config, cache_config, gpu_register_port, server_recv_port, ready_event))
        process.start()
        flexkv_logger.info(f"KVServer process started, PID: {process.pid}")
        
        return KVServerHandle(process, ready_event)
=======
                      server_recv_port: Optional[str] = None,
                      child_env: Optional[dict] = None,
                      inherit_env: bool = True) -> 'KVServerHandle':

        # Set spawn method for CUDA compatibility
        with contextlib.suppress(RuntimeError):
            mp.set_start_method("spawn")
        
        # Prepare environment variables for child process
        if child_env is not None or not inherit_env:
            # Use subprocess for better environment control
            import subprocess
            import pickle
            import sys
            
            # Prepare environment
            if inherit_env:
                env = os.environ.copy()
                if child_env:
                    env.update(child_env)
            else:
                env = child_env or {}
            
            # Serialize arguments
            args_data = pickle.dumps((model_config, cache_config, gpu_register_port, server_recv_port))
            
            # Start subprocess
            flexkv_root = os.path.dirname(os.path.dirname(os.path.dirname(__file__)))
            server_script = textwrap.dedent(f'''
                import pickle
                import sys
                sys.path.insert(0, "{flexkv_root}")
                from flexkv.server.server import KVServer

                args_data = {args_data!r}
                model_config, cache_config, gpu_register_port, server_recv_port = pickle.loads(args_data)
                server = KVServer(model_config, cache_config, gpu_register_port, server_recv_port)
                server.run()
            ''').strip()
            process = subprocess.Popen([
                sys.executable, '-c', server_script
            ], env=env)
            
            flexkv_logger.info(f"KVServer subprocess started, PID: {process.pid}")
            return KVServerHandle(process)
        else:
            # Use multiprocessing as before
            process = mp.Process(target=cls._server_process,
                                 args=(model_config, cache_config, gpu_register_port, server_recv_port))
            process.start()
            flexkv_logger.info(f"KVServer process started, PID: {process.pid}")
            return KVServerHandle(process)
>>>>>>> 089e810e

    def run(self) -> None:
        """Main server loop"""

        # TODO: handle error and return error response
        # TODO: support check finish
<<<<<<< HEAD
=======
        flexkv_logger.info("Servering waiting to be started")
        req = self.recv_from_client.recv_pyobj()
        if isinstance(req, StartRequest):
            flexkv_logger.info(f"Received start request from DP client {req.dp_client_id}, "
                               f"Starting server...")
            self.start_server()
        else:
            raise TypeError(f"Received RequestType: {type(req)} from DP client "
                            f"{req.dp_client_id} before the start request")
>>>>>>> 089e810e
        self._running = True
        while self._running:
            try:
                flexkv_logger.info("start waiting for req")
                req = self.recv_from_client.recv_pyobj()
<<<<<<< HEAD
                flexkv_logger.info(f"recv req: {type(req)}")

                # register dp client
                if isinstance(req, RegisterDPClientRequest):
                    self._verify_model_config(req.model_config)
                    client_id = self.client_manager.register_dp_client(
                        self.context,
                        req.client_recv_port,
                        req.model_config.tp_size
                    )
                    response = Response(client_id)
                    result_zmq = self.client_manager.get_zmq(client_id)
                    result_zmq.send_pyobj(response)

                elif isinstance(req, IsReadyRequest):
                    is_ready = self.kv_task_engine.is_ready()
                    response = Response(req.dp_client_id, is_ready=is_ready)
                    result_zmq = self.client_manager.get_zmq(
                        req.dp_client_id)
                    result_zmq.send_pyobj(response)

                elif isinstance(req, GetRequest):
                    #assert self.client_manager.is_dp_client_ready(req.dp_client_id)
                    req_id = self.kv_task_engine.get_async(
                        token_ids=torch.from_numpy(req.token_ids),
                        slot_mapping=torch.from_numpy(req.slot_mapping),
                        token_mask=torch.from_numpy(req.token_mask) if req.token_mask is not None else None,
                        layer_granularity=-1,
                        dp_id=req.dp_client_id,
                        task_id=req.task_id,
                    )

                elif isinstance(req, PutRequest):
                    #assert self.client_manager.is_dp_client_ready(req.dp_client_id)
                    req_id = self.kv_task_engine.put_async(
                        token_ids=torch.from_numpy(req.token_ids),
                        slot_mapping=torch.from_numpy(req.slot_mapping),
                        token_mask=torch.from_numpy(req.token_mask) if req.token_mask is not None else None,
                        dp_id=req.dp_client_id,
                        task_id=req.task_id,
                    )
        
                elif isinstance(req, GetMatchRequest):
                    #assert self.client_manager.is_dp_client_ready(req.dp_client_id)
                    req_id, mask = self.kv_task_engine.get_match(
                        token_ids=torch.from_numpy(req.token_ids),
                        slot_mapping=torch.from_numpy(req.slot_mapping),
                        token_mask=torch.from_numpy(req.token_mask) if req.token_mask is not None else None,
                    )
                    response = Response(req.dp_client_id, task_id=req_id, mask=mask)
                    result_zmq = self.client_manager.get_zmq(
                        req.dp_client_id)
                    result_zmq.send_pyobj(response)

                elif isinstance(req, PutMatchRequest):
                    #assert self.client_manager.is_dp_client_ready(req.dp_client_id)
                    req_id, mask = self.kv_task_engine.put_match(
                        token_ids=torch.from_numpy(req.token_ids),
                        slot_mapping=torch.from_numpy(req.slot_mapping),
                        token_mask=torch.from_numpy(req.token_mask) if req.token_mask is not None else None,
                    )
                    response = Response(req.dp_client_id, task_id=req_id, mask=mask)
                    result_zmq = self.client_manager.get_zmq(
                        req.dp_client_id)
                    result_zmq.send_pyobj(response)

                elif isinstance(req, WaitRequest):
                    kv_responses = self.kv_task_engine.wait(
                        req.wait_task_ids,
                        timeout=req.wait_timeout,
                    )
                    response = Response(req.dp_client_id, status=kv_responses)
                    result_zmq = self.client_manager.get_zmq(
                        req.dp_client_id)
                    result_zmq.send_pyobj(response)

                elif isinstance(req, TryWaitRequest):
                    kv_responses = self.kv_task_engine.try_wait(
                        req.try_wait_task_ids,
                    )
                    response = Response(req.dp_client_id, status=kv_responses)
                    result_zmq = self.client_manager.get_zmq(
                        req.dp_client_id)
                    result_zmq.send_pyobj(response)

                elif isinstance(req, ShutdownRequest):
                    flexkv_logger.info(f"Received shutdown request from DP client {req.dp_client_id}")
                    # Gracefully shutdown the server
                    self._running = False
                    # Send response back to client
                    response = Response(req.dp_client_id, success=True)
                    result_zmq = self.client_manager.get_zmq(req.dp_client_id)
                    result_zmq.send_pyobj(response)
                    break
        
                else:
                    raise TypeError(f"Unregonized RequestType: {type(req)}")
=======
                flexkv_logger.info(f"recv req: {type(req)} from DP client {req.dp_client_id}")

                # Use dispatch table for request handling
                req_type = type(req)
                handler = self.request_handlers.get(req_type)

                if handler is None:
                    raise TypeError(f"Unrecognized RequestType: {req_type}")

                # Call the corresponding handler method
                handler(req)

                # If the request is a shutdown request, exit the loop
                if req_type == ShutdownRequest:
                    break
>>>>>>> 089e810e

            except zmq.ZMQError as e:
                flexkv_logger.error(f"ZMQ Error: {e}", exc_info=True)
            except Exception as e:
                flexkv_logger.error(f"Error: {e}", exc_info=True)

        # Cleanup after shutdown
        flexkv_logger.info("Server shutting down, cleaning up...")
        if hasattr(self, 'kvmanager'):
            self.kvmanager.shutdown()
        flexkv_logger.info("Server shutdown complete")


    def _verify_model_config(
        self,
        model_config: ModelConfig) -> bool:
        # TODO
        return True

<<<<<<< HEAD
    def __del__(self) -> None:
        self.kvmanager.shutdown()
=======
    # Request Handler Methods

    def _handle_start_request(self, req: StartRequest) -> None:
        """Handle start request"""
        flexkv_logger.info(f"Received start request from DP client {req.dp_client_id}")

    def _handle_register_dp_client_request(self, req: RegisterDPClientRequest) -> None:
        """Handle DP client registration request"""
        self._verify_model_config(req.model_config)
        client_id = self.client_manager.register_dp_client(
            self.context,
            req.client_recv_port,
            req.model_config.tp_size,
            req.dp_client_id,
        )

    def _handle_is_ready_request(self, req: IsReadyRequest) -> None:
        """Handle ready state check request"""
        is_ready = self.kv_task_engine.is_ready()
        response = Response(req.dp_client_id, is_ready=is_ready)
        result_zmq = self.client_manager.get_zmq(req.dp_client_id)
        result_zmq.send_pyobj(response)

    def _handle_get_request(self, req: GetRequest) -> None:
        """Handle Get request"""
        req_id = self.kv_task_engine.get_async(
            task_id=req.task_id,
            token_ids=req.token_ids,
            slot_mapping=req.slot_mapping,
            token_mask=req.token_mask,
            layer_granularity=req.layer_granularity,
            dp_id=req.dp_client_id,
        )

    def _handle_put_request(self, req: PutRequest) -> None:
        """Handle Put request"""
        req_id = self.kv_task_engine.put_async(
            token_ids=req.token_ids,
            slot_mapping=req.slot_mapping,
            token_mask=req.token_mask,
            dp_id=req.dp_client_id,
            task_id=req.task_id,
        )

    def _handle_get_match_request(self, req: GetMatchRequest) -> None:
        """Handle GetMatch request"""
        req_id, mask = self.kv_task_engine.get_match(
            token_ids=req.token_ids,
            token_mask=req.token_mask,
            layer_granularity=req.layer_granularity,
            dp_id=req.dp_client_id,
            task_id=req.task_id,
        )
        response = Response(req.dp_client_id, task_id=req_id, mask=mask)
        result_zmq = self.client_manager.get_zmq(req.dp_client_id)
        result_zmq.send_pyobj(response)

    def _handle_put_match_request(self, req: PutMatchRequest) -> None:
        """Handle PutMatch request"""
        req_id, mask = self.kv_task_engine.put_match(
            token_ids=req.token_ids,
            token_mask=req.token_mask,
            dp_id=req.dp_client_id,
            task_id=req.task_id,
        )
        response = Response(req.dp_client_id, task_id=req_id, mask=mask)
        result_zmq = self.client_manager.get_zmq(req.dp_client_id)
        result_zmq.send_pyobj(response)

    def _handle_launch_task_request(self, req: LaunchTaskRequest) -> None:
        """Handle LaunchTask request"""
        self.kv_task_engine.launch_tasks(req.task_ids, req.slot_mappings)

    def _handle_cancel_task_request(self, req: CancelTaskRequest) -> None:
        """Handle CancelTask request"""
        self.kv_task_engine.cancel_tasks(req.task_ids)

    def _handle_wait_request(self, req: WaitRequest) -> None:
        """Handle Wait request"""
        kv_responses = self.kv_task_engine.wait(
            req.wait_task_ids,
            timeout=req.wait_timeout,
            completely=req.completely,
        )
        response = Response(req.dp_client_id, status=kv_responses)
        result_zmq = self.client_manager.get_zmq(req.dp_client_id)
        result_zmq.send_pyobj(response)

    def _handle_try_wait_request(self, req: TryWaitRequest) -> None:
        """Handle TryWait request"""
        kv_responses = self.kv_task_engine.try_wait(
            req.try_wait_task_ids,
        )
        response = Response(req.dp_client_id, status=kv_responses)
        result_zmq = self.client_manager.get_zmq(req.dp_client_id)
        result_zmq.send_pyobj(response)

    def _handle_shutdown_request(self, req: ShutdownRequest) -> None:
        """Handle shutdown request"""
        flexkv_logger.info(f"Received shutdown request from DP client {req.dp_client_id}")
        self._running = False

    def __del__(self) -> None:
        self.kv_task_engine.shutdown()
>>>>>>> 089e810e

if __name__ == "__main__":
    import torch
    num_layers = 32
    num_kv_heads = 8
    head_size = 128
    num_cpu_blocks = 300
    num_gpu_blocks = 30
    tp_size = 2
    tokens_per_block = 4

    gpu_kv_layout = KVCacheLayout(
        type=KVCacheLayoutType.LAYERWISE,
        num_layer=num_layers,
        num_block=num_gpu_blocks,
        tokens_per_block=tokens_per_block,
        num_head=num_kv_heads//tp_size,
        head_size=head_size,
        is_mla=False
    )

    model_config = ModelConfig(num_layers=num_layers,
                                num_kv_heads=num_kv_heads,
                                head_size=head_size,
                                use_mla=False,
                                tp_size=tp_size,
                                dtype=torch.float16)

    cache_config = CacheConfig(enable_cpu=True,
                                enable_ssd=False,
                                enable_remote=False,
<<<<<<< HEAD
                                enable_gds=False,
                                use_pinned_memory=True,
=======
                                use_gds=False,
>>>>>>> 089e810e
                                tokens_per_block=tokens_per_block,
                                num_cpu_blocks=num_cpu_blocks,)

    kv_server = KVServer(model_config, cache_config, "ipc:///tmp/tmp6isie_et")
    kv_server.run()<|MERGE_RESOLUTION|>--- conflicted
+++ resolved
@@ -1,9 +1,5 @@
 from collections import deque
-<<<<<<< HEAD
-from typing import Optional, Dict, List
-=======
 from typing import Optional, Dict, List, Union
->>>>>>> 089e810e
 
 import tempfile
 import zmq
@@ -14,11 +10,8 @@
 import multiprocessing as mp
 import socket
 import os
-<<<<<<< HEAD
-=======
 import subprocess
 import textwrap
->>>>>>> 089e810e
 
 from flexkv.common.config import CacheConfig, ModelConfig
 from flexkv.common.debug import flexkv_logger
@@ -39,74 +32,12 @@
     WaitRequest,
     TryWaitRequest,
     Response,
-<<<<<<< HEAD
-=======
     StartRequest,
->>>>>>> 089e810e
     ShutdownRequest,
     CheckRunningRequest,
 )
 import contextlib
 
-<<<<<<< HEAD
-
-def _is_port_in_use(port_or_endpoint: str) -> bool:
-    """
-    check if the port or IPC endpoint is in use by another process
-    
-    Args:
-        port_or_endpoint: port number or IPC endpoint string (e.g. "ipc:///tmp/xxx" or "5555")
-    
-    Returns:
-        bool: True if the port/endpoint is in use, False if it is free
-    """
-    try:
-        if port_or_endpoint.startswith("ipc://"):
-            # IPC endpoint: check if the file exists
-            ipc_path = port_or_endpoint[6:]  # remove "ipc://" prefix
-            return os.path.exists(ipc_path)
-        elif port_or_endpoint.startswith("tcp://"):
-            # TCP endpoint: parse host and port
-            tcp_part = port_or_endpoint[6:]  # remove "tcp://" prefix
-            if ':' in tcp_part:
-                host, port_str = tcp_part.rsplit(':', 1)
-                port = int(port_str)
-            else:
-                host = "localhost"
-                port = int(tcp_part)
-            
-            # try to connect to the port to check if it is in use
-            sock = socket.socket(socket.AF_INET, socket.SOCK_STREAM)
-            sock.settimeout(1)
-            result = sock.connect_ex((host, port))
-            sock.close()
-            return result == 0
-        else:
-            # assume it is a pure port number
-            port = int(port_or_endpoint)
-            sock = socket.socket(socket.AF_INET, socket.SOCK_STREAM)
-            sock.settimeout(1)
-            result = sock.connect_ex(("localhost", port))
-            sock.close()
-            return result == 0
-    except (ValueError, OSError):
-        # if parsing fails or connection fails, assume the port is free
-        return False
-"""
-class TPClient:
-    def __init__(
-        self,
-        send_to_client: zmq.Socket,
-        tp_rank: int = 0,
-        device_id: int = 0,
-    ):
-        self.tp_rank = tp_rank
-        self.device_id = device_id
-        self.send_to_client = send_to_client
-"""
-
-=======
->>>>>>> 089e810e
 class DPClient:
     def __init__(
         self,
@@ -120,37 +51,6 @@
         self.send_to_client = send_to_client
 
         self.is_ready: bool = False
-<<<<<<< HEAD
-"""
-    def register_tp_client(
-        self,
-        context: zmq.Context,
-        client_recv_port: str,
-        tp_rank: int = 0,
-        device_id: int = 0,
-    ) -> None:
-        if tp_rank in self.tp_client_dict:
-            flexkv_logger.error(f"TP rank: {tp_rank} in DP client: {self.client_id} has already registered.")
-            raise
-        if tp_rank >= self.tp_size:
-            flexkv_logger.error(f"TP rank: {tp_rank} is larger than TP size of DP client: {self.client_id}.")
-            raise
-
-        send_to_client = get_zmq_socket(
-            context, zmq.SocketType.PUSH, client_recv_port, False
-        )
-
-        self.tp_client_dict[tp_rank] = TPClient(send_to_client, tp_rank, device_id)
-
-        flexkv_logger.info(f"TP rank: {tp_rank} in DP client: {self.client_id} registered successfully.")
-
-        if len(self.tp_client_dict) == self.tp_size:
-            self.is_ready = True
-            flexkv_logger.info(f"All the TP clients in DP client: {self.client_id} has registered. "
-                           f"DP client: {self.client_id} is ready!")
-"""
-=======
->>>>>>> 089e810e
 
 class ClientManager:
     def __init__(
@@ -166,13 +66,6 @@
         context: zmq.Context,
         client_recv_port: str,
         tp_size: int = 1,
-<<<<<<< HEAD
-    ) -> int:
-        if len(self.free_client_ids) == 0:
-            flexkv_logger.error("Client full. DP client registration failed.")
-            raise
-        client_id = self.free_client_ids.popleft()
-=======
         client_id: Optional[int] = None,
     ) -> int:
         if client_id is None:
@@ -180,7 +73,6 @@
                 flexkv_logger.error("Client full. DP client registration failed.")
                 raise
             client_id = self.free_client_ids.popleft()
->>>>>>> 089e810e
         send_to_client = get_zmq_socket(
             context, zmq.SocketType.PUSH, client_recv_port, False
         )
@@ -193,25 +85,6 @@
         flexkv_logger.info(f"DP client {client_id} registered successfully")
 
         return client_id
-<<<<<<< HEAD
-    """
-    def register_tp_client(
-        self,
-        context: zmq.Context,
-        dp_client_id: int,
-        client_recv_port: str,
-        tp_rank: int,
-        device_id: int
-    ) -> None:
-        if dp_client_id not in self.client_dict:
-            flexkv_logger.error(f"DP client: {dp_client_id} has not registered.")
-            raise
-        self.client_dict[dp_client_id].register_tp_client(
-            context, client_recv_port, tp_rank, device_id)
-    """
-=======
-
->>>>>>> 089e810e
     def delete_dp_client(self, client_id: int) -> None:
         if client_id not in self.client_dict:
             flexkv_logger.error(f"DP client: {client_id} dosen't exist. Delete failed.")
@@ -233,25 +106,8 @@
         return False
 
 class KVServerHandle:
-<<<<<<< HEAD
-    def __init__(self, process: mp.Process, ready_event: mp.Event):
-        self.process = process
-        self.ready_event = ready_event
-    
-    def shutdown(self) -> None:
-        self.process.join(timeout=5)
-        if self.process.is_alive():
-            flexkv_logger.info("force terminate the server process")
-            self.process.terminate()
-            self.process.join()
-
-    def __del__(self) -> None:
-        if self.process.is_alive():
-            self.shutdown()
-=======
     def __init__(self, process: Union[mp.Process, 'subprocess.Popen']):
         self.process = process
->>>>>>> 089e810e
 
 class KVServer:
     def __init__(
@@ -269,30 +125,6 @@
 
         self.client_manager = ClientManager(max_num_dp_client=model_config.dp_size)
         self.kv_task_engine = KVTaskEngine(model_config, cache_config, gpu_register_port, False)
-<<<<<<< HEAD
-        self.kv_task_engine.start()
-        self._is_ready = True
-
-        self.req_counter = 0
-
-        flexkv_logger.info(f"Server Initialized! [Recv Port]: {server_recv_port}")
-        self._running = False
-
-    def is_ready(self) -> bool:
-        return self._is_ready
-
-    @staticmethod
-    def _server_process(model_config: ModelConfig, 
-                       cache_config: CacheConfig,
-                       gpu_register_port: str,
-                       server_recv_port: str,
-                       ready_event: mp.Event) -> None:
-        
-        server = KVServer(model_config, cache_config, gpu_register_port, server_recv_port)
-        ready_event.set()
-        server.run()
-        
-=======
 
         self.req_counter = 0
         self._is_ready = False
@@ -330,30 +162,11 @@
         server = KVServer(model_config, cache_config, gpu_register_port, server_recv_port)
         server.run()
 
->>>>>>> 089e810e
     @classmethod
     def create_server(cls,
                       model_config: ModelConfig,
                       cache_config: CacheConfig,
                       gpu_register_port: str,
-<<<<<<< HEAD
-                      server_recv_port: Optional[str] = None) -> 'KVServerHandle':
-        if server_recv_port is None:
-            server_recv_port = f"ipc://{tempfile.NamedTemporaryFile(delete=False).name}"
-        #if _is_port_in_use(server_recv_port):
-        #    flexkv_logger.info(f"port {server_recv_port} is in use, skip starting new kvserver")
-        #    return None
-        #else:
-        #    flexkv_logger.info(f"port {server_recv_port} is free, starting new kvserver")
-        mp.set_start_method("spawn")
-        ready_event = mp.Event()
-        process = mp.Process(target=cls._server_process,
-                             args=(model_config, cache_config, gpu_register_port, server_recv_port, ready_event))
-        process.start()
-        flexkv_logger.info(f"KVServer process started, PID: {process.pid}")
-        
-        return KVServerHandle(process, ready_event)
-=======
                       server_recv_port: Optional[str] = None,
                       child_env: Optional[dict] = None,
                       inherit_env: bool = True) -> 'KVServerHandle':
@@ -406,15 +219,12 @@
             process.start()
             flexkv_logger.info(f"KVServer process started, PID: {process.pid}")
             return KVServerHandle(process)
->>>>>>> 089e810e
 
     def run(self) -> None:
         """Main server loop"""
 
         # TODO: handle error and return error response
         # TODO: support check finish
-<<<<<<< HEAD
-=======
         flexkv_logger.info("Servering waiting to be started")
         req = self.recv_from_client.recv_pyobj()
         if isinstance(req, StartRequest):
@@ -424,111 +234,11 @@
         else:
             raise TypeError(f"Received RequestType: {type(req)} from DP client "
                             f"{req.dp_client_id} before the start request")
->>>>>>> 089e810e
         self._running = True
         while self._running:
             try:
                 flexkv_logger.info("start waiting for req")
                 req = self.recv_from_client.recv_pyobj()
-<<<<<<< HEAD
-                flexkv_logger.info(f"recv req: {type(req)}")
-
-                # register dp client
-                if isinstance(req, RegisterDPClientRequest):
-                    self._verify_model_config(req.model_config)
-                    client_id = self.client_manager.register_dp_client(
-                        self.context,
-                        req.client_recv_port,
-                        req.model_config.tp_size
-                    )
-                    response = Response(client_id)
-                    result_zmq = self.client_manager.get_zmq(client_id)
-                    result_zmq.send_pyobj(response)
-
-                elif isinstance(req, IsReadyRequest):
-                    is_ready = self.kv_task_engine.is_ready()
-                    response = Response(req.dp_client_id, is_ready=is_ready)
-                    result_zmq = self.client_manager.get_zmq(
-                        req.dp_client_id)
-                    result_zmq.send_pyobj(response)
-
-                elif isinstance(req, GetRequest):
-                    #assert self.client_manager.is_dp_client_ready(req.dp_client_id)
-                    req_id = self.kv_task_engine.get_async(
-                        token_ids=torch.from_numpy(req.token_ids),
-                        slot_mapping=torch.from_numpy(req.slot_mapping),
-                        token_mask=torch.from_numpy(req.token_mask) if req.token_mask is not None else None,
-                        layer_granularity=-1,
-                        dp_id=req.dp_client_id,
-                        task_id=req.task_id,
-                    )
-
-                elif isinstance(req, PutRequest):
-                    #assert self.client_manager.is_dp_client_ready(req.dp_client_id)
-                    req_id = self.kv_task_engine.put_async(
-                        token_ids=torch.from_numpy(req.token_ids),
-                        slot_mapping=torch.from_numpy(req.slot_mapping),
-                        token_mask=torch.from_numpy(req.token_mask) if req.token_mask is not None else None,
-                        dp_id=req.dp_client_id,
-                        task_id=req.task_id,
-                    )
-        
-                elif isinstance(req, GetMatchRequest):
-                    #assert self.client_manager.is_dp_client_ready(req.dp_client_id)
-                    req_id, mask = self.kv_task_engine.get_match(
-                        token_ids=torch.from_numpy(req.token_ids),
-                        slot_mapping=torch.from_numpy(req.slot_mapping),
-                        token_mask=torch.from_numpy(req.token_mask) if req.token_mask is not None else None,
-                    )
-                    response = Response(req.dp_client_id, task_id=req_id, mask=mask)
-                    result_zmq = self.client_manager.get_zmq(
-                        req.dp_client_id)
-                    result_zmq.send_pyobj(response)
-
-                elif isinstance(req, PutMatchRequest):
-                    #assert self.client_manager.is_dp_client_ready(req.dp_client_id)
-                    req_id, mask = self.kv_task_engine.put_match(
-                        token_ids=torch.from_numpy(req.token_ids),
-                        slot_mapping=torch.from_numpy(req.slot_mapping),
-                        token_mask=torch.from_numpy(req.token_mask) if req.token_mask is not None else None,
-                    )
-                    response = Response(req.dp_client_id, task_id=req_id, mask=mask)
-                    result_zmq = self.client_manager.get_zmq(
-                        req.dp_client_id)
-                    result_zmq.send_pyobj(response)
-
-                elif isinstance(req, WaitRequest):
-                    kv_responses = self.kv_task_engine.wait(
-                        req.wait_task_ids,
-                        timeout=req.wait_timeout,
-                    )
-                    response = Response(req.dp_client_id, status=kv_responses)
-                    result_zmq = self.client_manager.get_zmq(
-                        req.dp_client_id)
-                    result_zmq.send_pyobj(response)
-
-                elif isinstance(req, TryWaitRequest):
-                    kv_responses = self.kv_task_engine.try_wait(
-                        req.try_wait_task_ids,
-                    )
-                    response = Response(req.dp_client_id, status=kv_responses)
-                    result_zmq = self.client_manager.get_zmq(
-                        req.dp_client_id)
-                    result_zmq.send_pyobj(response)
-
-                elif isinstance(req, ShutdownRequest):
-                    flexkv_logger.info(f"Received shutdown request from DP client {req.dp_client_id}")
-                    # Gracefully shutdown the server
-                    self._running = False
-                    # Send response back to client
-                    response = Response(req.dp_client_id, success=True)
-                    result_zmq = self.client_manager.get_zmq(req.dp_client_id)
-                    result_zmq.send_pyobj(response)
-                    break
-        
-                else:
-                    raise TypeError(f"Unregonized RequestType: {type(req)}")
-=======
                 flexkv_logger.info(f"recv req: {type(req)} from DP client {req.dp_client_id}")
 
                 # Use dispatch table for request handling
@@ -544,7 +254,6 @@
                 # If the request is a shutdown request, exit the loop
                 if req_type == ShutdownRequest:
                     break
->>>>>>> 089e810e
 
             except zmq.ZMQError as e:
                 flexkv_logger.error(f"ZMQ Error: {e}", exc_info=True)
@@ -564,10 +273,6 @@
         # TODO
         return True
 
-<<<<<<< HEAD
-    def __del__(self) -> None:
-        self.kvmanager.shutdown()
-=======
     # Request Handler Methods
 
     def _handle_start_request(self, req: StartRequest) -> None:
@@ -672,7 +377,6 @@
 
     def __del__(self) -> None:
         self.kv_task_engine.shutdown()
->>>>>>> 089e810e
 
 if __name__ == "__main__":
     import torch
@@ -704,12 +408,7 @@
     cache_config = CacheConfig(enable_cpu=True,
                                 enable_ssd=False,
                                 enable_remote=False,
-<<<<<<< HEAD
                                 enable_gds=False,
-                                use_pinned_memory=True,
-=======
-                                use_gds=False,
->>>>>>> 089e810e
                                 tokens_per_block=tokens_per_block,
                                 num_cpu_blocks=num_cpu_blocks,)
 
