--- conflicted
+++ resolved
@@ -1,5 +1,3 @@
-<<<<<<< HEAD
-=======
 # SPDX-FileCopyrightText: Copyright (c) <2025> NVIDIA CORPORATION & AFFILIATES. All rights reserved.
 # SPDX-License-Identifier: Apache-2.0
 #
@@ -15,7 +13,6 @@
 # See the License for the specific language governing permissions and
 # limitations under the License.
 
->>>>>>> 089e810e
 import threading
 import time
 from functools import partial
@@ -113,17 +110,11 @@
     def lock_node(self, node: CRadixNode) -> None:
         self.index.lock(node)
 
-<<<<<<< HEAD
-    def cleanup(self, node: CRadixNode, cleanup_length: int) -> None:
-        self.index.unlock(node)
-        self.index.set_ready(node, True, cleanup_length)
-=======
     def unlock(self, node: CRadixNode) -> None:
         self.index.unlock(node)
 
     def set_ready(self, node: CRadixNode, ready: bool, ready_length: int) -> None:
         self.index.set_ready(node, ready, ready_length)
->>>>>>> 089e810e
 
     def take(self,
              num_required_blocks: int,
@@ -132,14 +123,10 @@
         if num_required_blocks > self.mempool.num_free_blocks:
             if protected_node is not None:
                 self.index.lock(protected_node)
-<<<<<<< HEAD
-            evict_block_num = max(num_required_blocks - self.mempool.num_free_blocks, int(self.mempool.num_total_blocks * self.evict_ratio))
-=======
             evict_block_num = max(
                 num_required_blocks - self.mempool.num_free_blocks,
                 int(self.mempool.num_total_blocks * self.evict_ratio)
             )
->>>>>>> 089e810e
             target_blocks = torch.zeros(evict_block_num, dtype=torch.int64)
             num_evicted = self.index.evict(target_blocks, evict_block_num)
             if num_evicted != evict_block_num:
@@ -206,17 +193,11 @@
     def lock_node(self, node: RadixNode) -> None:
         self.index.lock(node)
 
-<<<<<<< HEAD
-    def cleanup(self, node: RadixNode, cleanup_length: int) -> None:
-        self.index.unlock(node)
-        self.index.set_ready(node, True, cleanup_length)
-=======
     def unlock(self, node: RadixNode) -> None:
         self.index.unlock(node)
 
     def set_ready(self, node: RadixNode, ready: bool, ready_length: int) -> None:
         self.index.set_ready(node, ready, ready_length)
->>>>>>> 089e810e
 
     def take(self,
              num_required_blocks: int,
@@ -225,14 +206,10 @@
         if num_required_blocks > self.mempool.num_free_blocks:
             if protected_node is not None:
                 self.index.lock(protected_node)
-<<<<<<< HEAD
-            evict_block_num = max(num_required_blocks - self.mempool.num_free_blocks, int(self.mempool.num_total_blocks * self.evict_ratio))
-=======
             evict_block_num = max(
                 num_required_blocks - self.mempool.num_free_blocks,
                 int(self.mempool.num_total_blocks * self.evict_ratio)
             )
->>>>>>> 089e810e
             self.mempool.recycle_blocks(
                 self.index.evict(evict_block_num)
             )
@@ -257,10 +234,7 @@
         self.cpu_cache_engine = None
         self.ssd_cache_engine = None
         self.remote_cache_engine = None
-<<<<<<< HEAD
         self.gds_cache_engine = None
-=======
->>>>>>> 089e810e
 
         self.cache_engines = {}
 
@@ -300,7 +274,6 @@
                                                    cache_config.tokens_per_block,
                                                    cache_config.evict_ratio)
             self.cache_engines[DeviceType.REMOTE] = self.remote_cache_engine
-<<<<<<< HEAD
         if cache_config.enable_gds:
             if cache_config.index_accel:
                 self.gds_cache_engine = CacheEngineAccel(DeviceType.GDS,
@@ -314,17 +287,10 @@
                                                 cache_config.evict_ratio)
             self.cache_engines[DeviceType.GDS] = self.gds_cache_engine
 
-        self._empty_get_return: Callable[[int], Tuple[TransferOpGraph, List[int], Dict, Dict, int]] = \
-            lambda request_id: (TransferOpGraph.create_empty_graph(), [], {}, {}, 0)
-        self._empty_put_return: Callable[[int], Tuple[TransferOpGraph, List[int], Dict, Dict, int, int]] = \
-            lambda request_id: (TransferOpGraph.create_empty_graph(), [], {}, {}, 0, 0)
-=======
-
         self._empty_get_return: Callable[[int], Tuple[TransferOpGraph, List[int], Dict, Dict, Dict, int]] = \
             lambda request_id: (TransferOpGraph.create_empty_graph(), [], {}, {}, {}, 0)
         self._empty_put_return: Callable[[int], Tuple[TransferOpGraph, List[int], Dict, Dict, Dict, int, int]] = \
             lambda request_id: (TransferOpGraph.create_empty_graph(), [], {}, {}, {}, 0, 0)
->>>>>>> 089e810e
 
     def reset(self) -> None:
         if self.cpu_cache_engine:
@@ -333,11 +299,8 @@
             self.ssd_cache_engine.reset()
         if self.remote_cache_engine:
             self.remote_cache_engine.reset()
-<<<<<<< HEAD
         if self.gds_cache_engine:
             self.gds_cache_engine.reset()
-=======
->>>>>>> 089e810e
 
     def get(self,
             request_id: int,
@@ -346,11 +309,7 @@
             slot_mapping: np.ndarray,
             layer_num: int = -1,
             layer_granularity: int = -1,
-<<<<<<< HEAD
-            dp_id: int = 0) -> Tuple[TransferOpGraph, np.ndarray, Callable, int]:
-=======
             dp_id: int = 0) -> Tuple[TransferOpGraph, np.ndarray, Callable, Dict, int]:
->>>>>>> 089e810e
         self._check_input(token_ids, token_mask, slot_mapping)
 
         if layer_num == -1:
@@ -367,11 +326,7 @@
         # ignore the last incomplete block
         aligned_length = (token_ids.shape[0] // self.tokens_per_block) * self.tokens_per_block
         aligned_token_ids = token_ids[:aligned_length]
-<<<<<<< HEAD
-        token_mask[aligned_length:] = False
-=======
         token_mask = token_mask[:aligned_length]
->>>>>>> 089e810e
 
         block_start_idx, block_end_idx = self._get_block_range(token_mask)
         assert block_end_idx == aligned_length // self.tokens_per_block
@@ -382,27 +337,6 @@
                                      tokens_per_block=self.cache_config.tokens_per_block)
 
         if not self.cache_config.enable_remote:
-<<<<<<< HEAD
-            transfer_graph, finished_ops_ids, node_to_unlock, buffer_to_free, num_gpu_blocks_to_transfer = \
-                self._get_impl_local(
-                request_id,
-                sequence_meta,
-                block_start_idx,
-                block_end_idx,
-                gpu_block_ids,
-                layer_num
-            )
-        else:
-            transfer_graph, finished_ops_ids, node_to_unlock, buffer_to_free, num_gpu_blocks_to_transfer = \
-                self._get_impl_global(
-                request_id,
-                sequence_meta,
-                block_start_idx,
-                block_end_idx,
-                gpu_block_ids,
-                layer_num
-            )
-=======
             (transfer_graph, finished_ops_ids, node_to_unlock,
              op_node_to_ready, buffer_to_free, num_gpu_blocks_to_transfer) = \
                 self._get_impl_local(
@@ -424,7 +358,6 @@
                     gpu_block_ids,
                     layer_num
                 )
->>>>>>> 089e810e
 
         transfer_graph, task_end_op_id = add_virtal_op_for_mutiple_finished_ops(
             transfer_graph,
@@ -449,9 +382,6 @@
                            node_to_unlock=node_to_unlock,
                            buffer_to_free=buffer_to_free)
 
-<<<<<<< HEAD
-        return transfer_graph, return_mask, callback, task_end_op_id
-=======
         op_callback_dict = {} # dict, op_id -> callback
         for op_id in op_node_to_ready:
             op_callback_dict[op_id] = partial(self._op_callback,
@@ -459,7 +389,6 @@
                                               node_to_ready=op_node_to_ready[op_id][1],
                                               ready_length=op_node_to_ready[op_id][2])
         return transfer_graph, return_mask, callback, op_callback_dict, task_end_op_id
->>>>>>> 089e810e
 
     def _get_impl_global(self,
             request_id: int,
@@ -467,11 +396,7 @@
             block_mask_start: int,
             block_mask_end: int,
             gpu_block_ids: np.ndarray,
-<<<<<<< HEAD
-            layer_num: int) -> Tuple[TransferOpGraph, List[int], Dict, Dict, int]:
-=======
             layer_num: int) -> Tuple[TransferOpGraph, List[int], Dict, Dict, Dict, int]:
->>>>>>> 089e810e
         """
         transfer pattern:
 
@@ -629,14 +554,10 @@
         buffer_to_free = {DeviceType.CPU: cpu_blocks_to_free}
 
         # NOTE: for now in build transfer graph, we assume that cpu works as a cache for ssd
-<<<<<<< HEAD
-        return transfer_graph, finished_ops_ids, node_to_unlock, buffer_to_free, len(fragment123_gpu_blocks)
-=======
         return (
             transfer_graph, finished_ops_ids, node_to_unlock, {}, buffer_to_free,
             len(fragment123_gpu_blocks)  # op_node_to_ready: {}
         )
->>>>>>> 089e810e
 
     def _get_impl_local(self,
                         request_id: int,
@@ -644,11 +565,7 @@
                         block_mask_start: int,
                         block_mask_end: int,
                         gpu_block_ids: np.ndarray,
-<<<<<<< HEAD
-                        layer_num: int) -> Tuple[TransferOpGraph, List[int], Dict, Dict, int]:
-=======
                         layer_num: int) -> Tuple[TransferOpGraph, List[int], Dict, Dict, Dict, int]:
->>>>>>> 089e810e
         """
         transfer pattern:
 
@@ -685,10 +602,7 @@
 
         transfer_graph = TransferOpGraph()
         finished_ops_ids = []
-<<<<<<< HEAD
-=======
         op_node_to_ready = {}
->>>>>>> 089e810e
 
         fragment12_gpu_blocks = gpu_block_ids[:fragment12_num_blocks]
         fragment2_ssd_blocks = ssd_matched_blocks[-fragment2_num_blocks:]
@@ -700,7 +614,6 @@
         # prepare cpu blocks to transfer
         cpu_blocks_to_free = np.array([], dtype=np.int64)
         op_disk2h = None
-<<<<<<< HEAD
         op_gds_transfer = None
         fragment2_cpu_blocks = None
         if fragment2_num_blocks > 0:
@@ -716,6 +629,7 @@
                 )
                 transfer_graph.add_transfer_op(op_gds_transfer)
                 finished_ops_ids.append(op_gds_transfer.op_id)
+                op_node_to_ready[op_gds_transfer.op_id] = (DeviceType.GDS, ssd_node_to_unlock, ssd_node_to_unlock.size())
             else:
                 fragment2_cpu_blocks = self.cpu_cache_engine.take(
                     num_required_blocks=fragment2_num_blocks,
@@ -748,46 +662,9 @@
                                                                         block_mask_start,
                                                                     is_ready=False,
                                                                     match_result=cpu_matched_result)
+                    op_node_to_ready[op_disk2h.op_id] = (DeviceType.CPU, cpu_node_to_unlock, cpu_node_to_unlock.size())
                 else:
                     cpu_blocks_to_free = fragment2_cpu_blocks
-=======
-        fragment2_cpu_blocks = None
-        if fragment2_num_blocks > 0:
-            fragment2_cpu_blocks = self.cpu_cache_engine.take(
-                num_required_blocks=fragment2_num_blocks,
-                protected_node=cpu_matched_result.last_node,
-                strict=False
-            )
-            if len(fragment2_cpu_blocks) < fragment2_num_blocks:
-                # NOTE: not enough space to allocate, skip the request
-                # there might be a better way to handle this
-                self.cpu_cache_engine.recycle(fragment2_cpu_blocks)
-                return self._empty_get_return(request_id)
-
-            op_disk2h = TransferOp(
-                graph_id = transfer_graph.graph_id,
-                transfer_type = TransferType.DISK2H,
-                src_block_ids = fragment2_ssd_blocks,
-                dst_block_ids = fragment2_cpu_blocks,
-                layer_id = 0,
-                layer_granularity = layer_num
-            )
-            transfer_graph.add_transfer_op(op_disk2h)
-            # we only insert the buffer blocks to cpu cache engine only:
-            # 1. the cpu cache engine satisfies prefix cache after insertion
-            # 2. the sequence is all ready blocks
-            if (cpu_matched_result.num_ready_matched_blocks >= block_mask_start and
-                cpu_matched_result.num_ready_matched_blocks == cpu_matched_result.num_matched_blocks):
-                cpu_node_to_unlock = self.cpu_cache_engine.insert(sequence_meta,
-                                                                  fragment2_cpu_blocks,
-                                                                  num_insert_blocks=fragment12_num_blocks + \
-                                                                    block_mask_start,
-                                                                  is_ready=False,
-                                                                  match_result=cpu_matched_result)
-                op_node_to_ready[op_disk2h.op_id] = (DeviceType.CPU, cpu_node_to_unlock, cpu_node_to_unlock.size())
-            else:
-                cpu_blocks_to_free = fragment2_cpu_blocks
->>>>>>> 089e810e
         if fragment2_cpu_blocks is not None:
             fragment12_cpu_blocks = np.concatenate([fragment1_cpu_blocks, fragment2_cpu_blocks])
         else:
@@ -795,13 +672,8 @@
         op_h2d = TransferOp(
             graph_id = transfer_graph.graph_id,
             transfer_type = TransferType.H2D,
-<<<<<<< HEAD
             src_block_ids = fragment12_cpu_blocks if not self.cache_config.enable_gds else fragment1_cpu_blocks,
             dst_block_ids = fragment12_gpu_blocks if not self.cache_config.enable_gds else fragment12_gpu_blocks[:fragment1_num_blocks],
-=======
-            src_block_ids = fragment12_cpu_blocks,
-            dst_block_ids = fragment12_gpu_blocks,
->>>>>>> 089e810e
             layer_id = 0,
             layer_granularity = layer_num
         )
@@ -814,21 +686,14 @@
         if cpu_node_to_unlock is not None:
             node_to_unlock[DeviceType.CPU] = (cpu_node_to_unlock, cpu_node_to_unlock.size())
         if ssd_node_to_unlock is not None:
-<<<<<<< HEAD
             device_type = DeviceType.GDS if self.cache_config.enable_gds else DeviceType.SSD
             node_to_unlock[device_type] = (ssd_node_to_unlock, ssd_node_to_unlock.size())
-        buffer_to_free = {DeviceType.CPU: cpu_blocks_to_free}
-
-        return transfer_graph, finished_ops_ids, node_to_unlock, buffer_to_free, len(fragment12_gpu_blocks)
-=======
-            node_to_unlock[DeviceType.SSD] = (ssd_node_to_unlock, ssd_node_to_unlock.size())
         buffer_to_free = {DeviceType.CPU: cpu_blocks_to_free}
 
         return (
             transfer_graph, finished_ops_ids, node_to_unlock, op_node_to_ready,
             buffer_to_free, len(fragment12_gpu_blocks)
         )
->>>>>>> 089e810e
 
     def put(self,
             request_id: int,
@@ -836,11 +701,7 @@
             token_mask: np.ndarray,
             slot_mapping: np.ndarray,
             layer_num : int = -1,
-<<<<<<< HEAD
-            dp_id: int = 0) -> Tuple[TransferOpGraph, np.ndarray, Callable, int]:
-=======
             dp_id: int = 0) -> Tuple[TransferOpGraph, np.ndarray, Callable, Dict, int]:
->>>>>>> 089e810e
         self._check_input(token_ids, token_mask, slot_mapping)
 
         if layer_num == -1:
@@ -848,11 +709,7 @@
         # ignore the last incomplete block
         aligned_length = (token_ids.shape[0] // self.tokens_per_block) * self.tokens_per_block
         aligned_token_ids = token_ids[:aligned_length]
-<<<<<<< HEAD
-        token_mask[aligned_length:] = False
-=======
         token_mask = token_mask[:aligned_length]
->>>>>>> 089e810e
         block_start_idx, block_end_idx = self._get_block_range(token_mask)
 
         # the mask should has a prefix of True
@@ -865,11 +722,7 @@
                                      tokens_per_block=self.cache_config.tokens_per_block)
 
         if not self.cache_config.enable_remote:
-<<<<<<< HEAD
-            (transfer_graph, finished_ops_ids, node_to_unlock,
-=======
             (transfer_graph, finished_ops_ids, node_to_unlock, op_node_to_ready,
->>>>>>> 089e810e
              buffer_to_free, num_gpu_blocks_to_transfer, skipped_gpu_blocks) = \
                 self._put_impl_local(
                     request_id,
@@ -880,11 +733,7 @@
                     layer_num
                 )
         else:
-<<<<<<< HEAD
-            (transfer_graph, finished_ops_ids, node_to_unlock,
-=======
             (transfer_graph, finished_ops_ids, node_to_unlock, op_node_to_ready,
->>>>>>> 089e810e
              buffer_to_free, num_gpu_blocks_to_transfer, skipped_gpu_blocks) = \
                 self._put_impl_global(
                     request_id,
@@ -912,9 +761,6 @@
                            node_to_unlock=node_to_unlock,
                            buffer_to_free=buffer_to_free)
 
-<<<<<<< HEAD
-        return transfer_graph, return_mask, callback, task_end_op_id
-=======
         op_callback_dict = {}
         for op_id in op_node_to_ready:
             op_callback_dict[op_id] = partial(self._op_callback,
@@ -923,7 +769,6 @@
                                               ready_length=op_node_to_ready[op_id][2])
 
         return transfer_graph, return_mask, callback, op_callback_dict, task_end_op_id
->>>>>>> 089e810e
 
     def _put_impl_global(self,
             request_id: int,
@@ -931,11 +776,7 @@
             block_mask_start: int,
             block_mask_end: int,
             gpu_block_ids: np.ndarray,
-<<<<<<< HEAD
-            layer_num : int) -> Tuple[TransferOpGraph, List[int], Dict, Dict, int, int]:
-=======
             layer_num : int) -> Tuple[TransferOpGraph, List[int], Dict, Dict, Dict, int, int]:
->>>>>>> 089e810e
         """
         transfer pattern:
 
@@ -1082,14 +923,10 @@
             node_to_unlock[DeviceType.REMOTE] = (remote_node_to_unlock, remote_node_to_unlock.size())
 
         skipped_gpu_blocks = len(cpu_matched_blocks)
-<<<<<<< HEAD
-        return transfer_graph, finished_ops_ids, node_to_unlock, {}, len(fragment12_gpu_blocks), skipped_gpu_blocks
-=======
         return (
             transfer_graph, finished_ops_ids, node_to_unlock, {}, {},
             len(fragment12_gpu_blocks), skipped_gpu_blocks  # op_node_to_ready: {}
         )
->>>>>>> 089e810e
 
     def _put_impl_local(self,
             request_id: int,
@@ -1097,11 +934,7 @@
             block_mask_start: int,
             block_mask_end: int,
             gpu_block_ids: np.ndarray,
-<<<<<<< HEAD
-            layer_num : int) -> Tuple[TransferOpGraph, List[int], Dict, Dict, int, int]:
-=======
             layer_num : int) -> Tuple[TransferOpGraph, List[int], Dict, Dict, Dict, int, int]:
->>>>>>> 089e810e
         """
         transfer pattern:
 
@@ -1130,11 +963,7 @@
         if fragment12_num_blocks == 0:
             return self._empty_put_return(request_id)
         fragment2_num_blocks = len(gpu_block_ids) - len(ssd_matched_blocks)
-<<<<<<< HEAD
         if not self.cache_config.enable_ssd and not self.cache_config.enable_gds:
-=======
-        if not self.cache_config.enable_ssd:
->>>>>>> 089e810e
             fragment2_num_blocks = 0
 
         fragment12_gpu_blocks = gpu_block_ids[num_skipped_blocks:]
@@ -1144,7 +973,6 @@
             protected_node = cpu_matched_result.last_node,
             strict=False
         )
-<<<<<<< HEAD
         
         # Determine which disk cache to use (GDS or SSD)
         disk_cache_engine = None
@@ -1155,38 +983,23 @@
 
         if disk_cache_engine is not None:
             fragment2_ssd_blocks = disk_cache_engine.take(
-=======
-        if self.cache_config.enable_ssd:
-            fragment2_ssd_blocks = self.ssd_cache_engine.take(
->>>>>>> 089e810e
                 num_required_blocks=fragment2_num_blocks,
                 protected_node = ssd_matched_result.last_node,
                 strict=False
             )
         else:
             fragment2_ssd_blocks = np.array([], dtype=np.int64)
-<<<<<<< HEAD
             
         if len(fragment12_cpu_blocks) < fragment12_num_blocks or \
             len(fragment2_ssd_blocks) < fragment2_num_blocks:
             self.cpu_cache_engine.recycle(fragment12_cpu_blocks)
             if disk_cache_engine is not None:
                 disk_cache_engine.recycle(fragment2_ssd_blocks)
-=======
-        if len(fragment12_cpu_blocks) < fragment12_num_blocks or \
-            len(fragment2_ssd_blocks) < fragment2_num_blocks:
-            self.cpu_cache_engine.recycle(fragment12_cpu_blocks)
-            if self.cache_config.enable_ssd:
-                self.ssd_cache_engine.recycle(fragment2_ssd_blocks)
->>>>>>> 089e810e
             return self._empty_put_return(request_id)
 
         transfer_graph = TransferOpGraph()
         finished_ops_ids = []
-<<<<<<< HEAD
-=======
         op_node_to_ready = {}
->>>>>>> 089e810e
 
         op_d2h = TransferOp(
             graph_id = transfer_graph.graph_id,
@@ -1218,13 +1031,14 @@
                                                           fragment12_cpu_blocks,
                                                           is_ready=False,
                                                           match_result=cpu_matched_result)
-<<<<<<< HEAD
+        op_node_to_ready[op_d2h.op_id] = (DeviceType.CPU, cpu_node_to_unlock, cpu_node_to_unlock.size())
         disk_node_to_unlock = None
         if len(fragment2_ssd_blocks) > 0:
             disk_node_to_unlock = disk_cache_engine.insert(sequence_meta,
                                                             fragment2_ssd_blocks,
                                                             is_ready=False,
                                                             match_result=ssd_matched_result)
+            op_node_to_ready[op_h2disk.op_id] = (DeviceType.SSD, disk_node_to_unlock, disk_node_to_unlock.size())
         node_to_unlock = {}
         if cpu_node_to_unlock is not None:
             node_to_unlock[DeviceType.CPU] = (cpu_node_to_unlock, cpu_node_to_unlock.size())
@@ -1233,59 +1047,32 @@
             node_to_unlock[device_type] = (disk_node_to_unlock, disk_node_to_unlock.size())
 
         skipped_gpu_blocks = len(cpu_matched_blocks)
-        return transfer_graph, finished_ops_ids, node_to_unlock, {}, len(fragment12_gpu_blocks), skipped_gpu_blocks
-=======
-        op_node_to_ready[op_d2h.op_id] = (DeviceType.CPU, cpu_node_to_unlock, cpu_node_to_unlock.size())
-        ssd_node_to_unlock = None
-        if len(fragment2_ssd_blocks) > 0:
-            ssd_node_to_unlock = self.ssd_cache_engine.insert(sequence_meta,
-                                                            fragment2_ssd_blocks,
-                                                            is_ready=False,
-                                                            match_result=ssd_matched_result)
-            op_node_to_ready[op_h2disk.op_id] = (DeviceType.SSD, ssd_node_to_unlock, ssd_node_to_unlock.size())
-        node_to_unlock = {}
-        if cpu_node_to_unlock is not None:
-            node_to_unlock[DeviceType.CPU] = (cpu_node_to_unlock, cpu_node_to_unlock.size())
-        if ssd_node_to_unlock is not None:
-            node_to_unlock[DeviceType.SSD] = (ssd_node_to_unlock, ssd_node_to_unlock.size())
-
-        skipped_gpu_blocks = len(cpu_matched_blocks)
         return (
             transfer_graph, finished_ops_ids, node_to_unlock, op_node_to_ready, {},
             len(fragment12_gpu_blocks), skipped_gpu_blocks
         )
->>>>>>> 089e810e
 
     def _transfer_callback(self,
                            node_to_unlock: Dict[DeviceType, Tuple[RadixNode, int]],
                            buffer_to_free: Optional[Dict[DeviceType, np.ndarray]] = None) -> None:
         if DeviceType.CPU in node_to_unlock:
             assert self.cpu_cache_engine is not None
-<<<<<<< HEAD
-            self.cpu_cache_engine.cleanup(node_to_unlock[DeviceType.CPU][0], node_to_unlock[DeviceType.CPU][1])
-        if DeviceType.SSD in node_to_unlock:
-            assert self.ssd_cache_engine is not None
-            self.ssd_cache_engine.cleanup(node_to_unlock[DeviceType.SSD][0], node_to_unlock[DeviceType.SSD][1])
-        if DeviceType.GDS in node_to_unlock:
-            assert self.gds_cache_engine is not None
-            self.gds_cache_engine.cleanup(node_to_unlock[DeviceType.GDS][0], node_to_unlock[DeviceType.GDS][1])
-        if DeviceType.REMOTE in node_to_unlock:
-            assert self.remote_cache_engine is not None
-            self.remote_cache_engine.cleanup(node_to_unlock[DeviceType.REMOTE][0], node_to_unlock[DeviceType.REMOTE][1])
-=======
             self.cpu_cache_engine.unlock(node_to_unlock[DeviceType.CPU][0])
             self.cpu_cache_engine.set_ready(node_to_unlock[DeviceType.CPU][0], True, node_to_unlock[DeviceType.CPU][1])
         if DeviceType.SSD in node_to_unlock:
             assert self.ssd_cache_engine is not None
             self.ssd_cache_engine.unlock(node_to_unlock[DeviceType.SSD][0])
             self.ssd_cache_engine.set_ready(node_to_unlock[DeviceType.SSD][0], True, node_to_unlock[DeviceType.SSD][1])
+        if DeviceType.GDS in node_to_unlock:
+            assert self.gds_cache_engine is not None
+            self.gds_cache_engine.unlock(node_to_unlock[DeviceType.GDS][0])
+            self.gds_cache_engine.set_ready(node_to_unlock[DeviceType.GDS][0], True, node_to_unlock[DeviceType.GDS][1])
         if DeviceType.REMOTE in node_to_unlock:
             assert self.remote_cache_engine is not None
             self.remote_cache_engine.unlock(node_to_unlock[DeviceType.REMOTE][0])
             self.remote_cache_engine.set_ready(
                 node_to_unlock[DeviceType.REMOTE][0], True, node_to_unlock[DeviceType.REMOTE][1]
             )
->>>>>>> 089e810e
         if buffer_to_free is not None:
             if DeviceType.CPU in buffer_to_free:
                 assert self.cpu_cache_engine is not None
@@ -1293,18 +1080,13 @@
             if DeviceType.SSD in buffer_to_free:
                 assert self.ssd_cache_engine is not None
                 self.ssd_cache_engine.recycle(buffer_to_free[DeviceType.SSD])
-<<<<<<< HEAD
             if DeviceType.GDS in buffer_to_free:
                 assert self.gds_cache_engine is not None
                 self.gds_cache_engine.recycle(buffer_to_free[DeviceType.GDS])
-=======
->>>>>>> 089e810e
             if DeviceType.REMOTE in buffer_to_free:
                 assert self.remote_cache_engine is not None
                 self.remote_cache_engine.recycle(buffer_to_free[DeviceType.REMOTE])
 
-<<<<<<< HEAD
-=======
     def _op_callback(self, device_type: DeviceType, node_to_ready: RadixNode, ready_length: int) -> None:
         if device_type == DeviceType.CPU:
             assert self.cpu_cache_engine is not None
@@ -1312,11 +1094,13 @@
         elif device_type == DeviceType.SSD:
             assert self.ssd_cache_engine is not None
             self.ssd_cache_engine.set_ready(node_to_ready, True, ready_length)
+        elif device_type == DeviceType.GDS:
+            assert self.gds_cache_engine is not None
+            self.gds_cache_engine.set_ready(node_to_ready, True, ready_length)
         elif device_type == DeviceType.REMOTE:
             assert self.remote_cache_engine is not None
             self.remote_cache_engine.set_ready(node_to_ready, True, ready_length)
 
->>>>>>> 089e810e
     @nvtx.annotate("Match Prefix Accel", color="yellow")
     def match_local_accel(self, sequence_meta: SequenceMeta) -> Tuple[MatchResultAccel, MatchResultAccel]:
         cpu_matched_result = MatchResultAccel()
@@ -1325,17 +1109,11 @@
             cpu_matched_result = self.cpu_cache_engine.match(sequence_meta)
         if self.ssd_cache_engine:
             ssd_matched_result = self.ssd_cache_engine.match(sequence_meta)
-<<<<<<< HEAD
         if self.gds_cache_engine:
             ssd_matched_result = self.gds_cache_engine.match(sequence_meta)
 
         return cpu_matched_result, ssd_matched_result
     
-=======
-
-        return cpu_matched_result, ssd_matched_result
-
->>>>>>> 089e810e
     @nvtx.annotate("Match Prefix", color="yellow")
     def match_local(self, sequence_meta: SequenceMeta) -> Tuple[MatchResult, MatchResult]:
         cpu_matched_result = MatchResult()
@@ -1344,17 +1122,11 @@
             cpu_matched_result = self.cpu_cache_engine.match(sequence_meta)
         if self.ssd_cache_engine:
             ssd_matched_result = self.ssd_cache_engine.match(sequence_meta)
-<<<<<<< HEAD
         if self.gds_cache_engine:
             ssd_matched_result = self.gds_cache_engine.match(sequence_meta)
 
         return cpu_matched_result, ssd_matched_result
     
-=======
-
-        return cpu_matched_result, ssd_matched_result
-
->>>>>>> 089e810e
     @nvtx.annotate("Match All Prefix accel", color="yellow")
     def match_all_accel(self,
                         sequence_meta: SequenceMeta) -> Tuple[MatchResultAccel, MatchResultAccel, MatchResultAccel]:
@@ -1370,11 +1142,6 @@
             remote_matched_result = self.remote_cache_engine.match(sequence_meta)
 
         return cpu_matched_result, ssd_matched_result, remote_matched_result
-<<<<<<< HEAD
-    
-=======
-
->>>>>>> 089e810e
     @nvtx.annotate("Match All Prefix", color="yellow")
     def match_all(self, sequence_meta: SequenceMeta) -> Tuple[MatchResult, MatchResult, MatchResult]:
         cpu_matched_result = MatchResult()
@@ -1413,11 +1180,7 @@
                          token_mask: np.ndarray) -> Tuple[int, int]:
         mask_idx = np.where(token_mask)[0]
         if len(mask_idx) == 0:
-<<<<<<< HEAD
-            return 0, 0
-=======
             return len(token_mask)//self.tokens_per_block, len(token_mask)//self.tokens_per_block
->>>>>>> 089e810e
         start_idx = mask_idx[0].item() // self.tokens_per_block
         end_idx = mask_idx[-1].item() // self.tokens_per_block
         return start_idx, end_idx + 1