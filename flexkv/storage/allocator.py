import os
from abc import ABC, abstractmethod
from typing import Tuple, Optional, List, Union, Dict, Any, BinaryIO
try:
    from flexkv.c_ext import Pcfs
except ImportError:
    Pcfs = None

import numpy as np
import torch

from flexkv.common.memory_handle import TensorSharedHandle
from flexkv.common.storage import StorageHandle, AccessHandleType, KVCacheLayout, KVCacheLayoutType
from flexkv.common.debug import flexkv_logger


class BaseStorageAllocator(ABC):
    @classmethod
    @abstractmethod
    def allocate(cls,
                 layout: KVCacheLayout,  # TODO: do we need to pass layout/dtype here?
                 dtype: torch.dtype,
                 **kwargs: Any
                 ) -> StorageHandle:
        pass

    @classmethod
    @abstractmethod
    def free(cls, accessible_handle: StorageHandle) -> None:
        pass

    @classmethod
    @abstractmethod
    def from_raw_data(cls,
        data: Any,
        layout: KVCacheLayout,
        dtype: torch.dtype,
        **kwargs: Any) -> StorageHandle:
        pass

class GPUAllocator(BaseStorageAllocator):
    @classmethod
    def allocate(cls,
                 layout: KVCacheLayout,
                 dtype: torch.dtype,
                 **kwargs: Any) -> StorageHandle:
        device_id = kwargs.get("device_id", torch.cuda.current_device())
        device = f"cuda:{device_id}"
        num_chunks = kwargs.get("num_chunks", 1)

        total_size = layout.get_total_elements()
        total_size_per_chunk = total_size // num_chunks
        physical_chunks = []
        for _ in range(num_chunks):
            physical_chunks.append(
                torch.empty(
                    size=(total_size_per_chunk,),
                    dtype=dtype,
                    device=device,
                )
            )
        return StorageHandle(
            handle_type=AccessHandleType.TENSOR,
            data=physical_chunks,
            kv_layout=layout,
            dtype=dtype,
            gpu_device_id=device_id,
<<<<<<< HEAD
=======
        )

    @classmethod
    def free(cls, accessible_handle: StorageHandle) -> None:
        pass

    @classmethod
    def from_raw_data(cls,
        data: Union[List[TensorSharedHandle], List[torch.Tensor]],  # type: ignore
        layout: KVCacheLayout,
        dtype: torch.dtype,
        **kwargs: Any) -> StorageHandle:
        device_id = kwargs.get("device_id")
        if device_id is None:
            raise ValueError("device_id is required for GPU allocator")
        return StorageHandle(
            handle_type=AccessHandleType.TENSOR \
                if isinstance(data[0], torch.Tensor) else AccessHandleType.TENSOR_HANDLE,
            data=data,
            kv_layout=layout,
            dtype=dtype,
            gpu_device_id=device_id,
>>>>>>> 089e810e
        )

class CPUAllocator(BaseStorageAllocator):
    @classmethod
<<<<<<< HEAD
    def free(cls, accessible_handle: StorageHandle) -> None:
        pass

    @classmethod
    def from_raw_data(cls,
        data: Union[List[TensorSharedHandle], List[torch.Tensor]],  # type: ignore
        layout: KVCacheLayout,
        dtype: torch.dtype,
        **kwargs: Any) -> StorageHandle:
        device_id = kwargs.get("device_id")
        if device_id is None:
            raise ValueError("device_id is required for GPU allocator")
        return StorageHandle(
            handle_type=AccessHandleType.TENSOR \
                if isinstance(data[0], torch.Tensor) else AccessHandleType.TENSOR_HANDLE,
            data=data,
            kv_layout=layout,
            dtype=dtype,
            gpu_device_id=device_id,
        )

class CPUAllocator(BaseStorageAllocator):
    @classmethod
=======
>>>>>>> 089e810e
    def allocate(cls,
                 layout: KVCacheLayout,
                 dtype: torch.dtype,
                 **kwargs: Any) -> StorageHandle:
<<<<<<< HEAD
        pin_memory = kwargs.get("pin_memory", True)
=======
>>>>>>> 089e810e
        total_size = layout.get_total_elements()
        # although the kv layout may have multiple dimensions, we only have one-dim CPU tensor
        flexkv_logger.info(f"CPU allocate total_size: {2 * total_size/1024/1024/1024} GB")
        physical_tensor = torch.empty(
                            size=(total_size,),
                            dtype=dtype,
<<<<<<< HEAD
                    device="cpu",
                            pin_memory=pin_memory,
=======
                            device="cpu",
                            pin_memory=False,
>>>>>>> 089e810e
                        )
        return StorageHandle(
            handle_type=AccessHandleType.TENSOR,
            data=physical_tensor,
            kv_layout=layout,
            dtype=dtype,
        )

    @classmethod
    def free(cls, accessible_handle: StorageHandle) -> None:
        pass

    @classmethod
    def from_raw_data(cls,
                      data: torch.Tensor,  # type: ignore
                      layout: KVCacheLayout,
                      dtype: torch.dtype,
                      **kwargs: Any) -> StorageHandle:
        return StorageHandle(
            handle_type=AccessHandleType.TENSOR,
            data=data,
            kv_layout=layout,
            dtype=dtype,
        )

class SSDAllocator(BaseStorageAllocator):
<<<<<<< HEAD
    @classmethod
    def allocate(cls,
                 layout: KVCacheLayout,
                 dtype: torch.dtype,
                 **kwargs: Any) -> StorageHandle:
        cache_dir = kwargs.get("cache_dir")
        file_prefix = kwargs.get("file_prefix", "flexkv_ssd_cache")
        cfg_max_blocks_per_file = kwargs.get("max_blocks_per_file", -1)
        if cfg_max_blocks_per_file == -1:
            cfg_max_blocks_per_file = int(1e9)
        if cache_dir is None:
            raise ValueError("cache_dir is required for SSD allocator")
        if isinstance(cache_dir, str):
            cache_dir = [cache_dir]
        for dir in cache_dir:
            if not os.path.exists(dir):
                os.makedirs(dir)
            if not os.path.isdir(dir):
                raise ValueError("cache_dir must be a directory")
        if not isinstance(file_prefix, str):
            raise ValueError("file_prefix must be a string")

        num_ssd_devices = len(cache_dir)
        if layout.num_block % num_ssd_devices != 0:
            raise ValueError(f"num_ssd_blocks ({layout.num_block}) must be a multiple of "
                             f"num_ssd_devices ({num_ssd_devices})")

        total_blocks_per_device = layout.num_block // num_ssd_devices
        block_size = layout.get_elements_per_block() * dtype.itemsize

        fsys_max_blocks_per_file = cls.get_file_size_limit(cache_dir[0]) // block_size
        num_blocks_per_file = min(fsys_max_blocks_per_file, cfg_max_blocks_per_file)

        num_files_per_device = (total_blocks_per_device + num_blocks_per_file - 1) // num_blocks_per_file
        real_file_size = num_blocks_per_file * block_size

        ssd_files: Dict[int, List[str]] = {}
        for i in range(num_ssd_devices):
            ssd_files[i] = []
            for j in range(num_files_per_device):
                file_path = os.path.join(cache_dir[i], f"{file_prefix}_{i}_{j}.bin")
                with open(file_path, "wb+", buffering=0) as file:
                    cls._create_file(file, real_file_size)
                ssd_files[i].append(file_path)

        return StorageHandle(
            handle_type=AccessHandleType.FILE,
            data=ssd_files,
            kv_layout=layout,
            dtype=dtype,
            num_blocks_per_file=num_blocks_per_file,
        )

    @classmethod
    def _create_file(cls, file: BinaryIO, total_size_per_file: int) -> None:
        try:
            os.truncate(file.fileno(), total_size_per_file)
        except OSError as e:
            raise RuntimeError(f"Failed to initialize file: {e}") from e
        file.flush()
        os.fsync(file.fileno())

    @classmethod
    def from_raw_data(cls,
                      data: Union[str, List[str]],  # type: ignore
                      layout: KVCacheLayout,
                      dtype: torch.dtype,
                      **kwargs: Any) -> StorageHandle:
        raise NotImplementedError

    @staticmethod
    def get_file_size_limit(file_path: str) -> int:
        st = os.statvfs(file_path)
        return st.f_frsize * st.f_bavail

class RemoteAllocator(BaseStorageAllocator):
=======
>>>>>>> 089e810e
    @classmethod
    def allocate(cls,
                 layout: KVCacheLayout,
                 dtype: torch.dtype,
                 **kwargs: Any) -> StorageHandle:
<<<<<<< HEAD
        file_path = kwargs.get("file_path")
        if file_path is None:
            raise ValueError("file_path is required for Remote allocator")
        remote_config_custom = kwargs.get("remote_config_custom")
        if remote_config_custom is None:
            raise ValueError("remote_config_custom is required for Remote allocator")
        if isinstance(file_path, str):
            file_path = [file_path]

        if not remote_config_custom:
            raise RuntimeError("remote_config_custom is not provided")
        pcfs_fsid = remote_config_custom.get("pcfs_fsid")
        pcfs_port = remote_config_custom.get("pcfs_port")
        pcfs_ip = remote_config_custom.get("pcfs_ip")
        pcfs_parent_nodeid = remote_config_custom.get("pcfs_parent_nodeid")
        if None in (pcfs_fsid, pcfs_port, pcfs_ip, pcfs_parent_nodeid):
            raise RuntimeError("Some required PCFS config fields are missing")
        if Pcfs is None:
            raise RuntimeError("Pcfs class not available. Please build with FLEXKV_ENABLE_CFS=1")
        pcfs = Pcfs(pcfs_fsid, pcfs_port, pcfs_ip, False, pcfs_parent_nodeid)
        if not pcfs.init():
            raise RuntimeError(f"PCFS init failed: fsid={pcfs_fsid}, ip={pcfs_ip}")
        for file in file_path:
            total_size = layout.get_total_elements() * dtype.itemsize
            file_size = total_size // len(file_path)
            need_create = True
            print(f"file_size in init:{file_size}")
            nodeid = pcfs.lookup_or_create_file(file, file_size, need_create)
            if nodeid == 0:
                raise RuntimeError(f"lookup or create file failed for file: {file}")

            # destroy pcfs & close file, not used
            close_res = pcfs.close(nodeid, 1000)
            if not close_res:
                raise RuntimeError(f"close file failed for file: {file}")
        return StorageHandle(
            handle_type=AccessHandleType.FILE,
            data=file_path,
            kv_layout=layout,
            dtype=dtype,
            remote_config_custom = remote_config_custom,
        )

    @classmethod
    def free(cls, accessible_handle: StorageHandle) -> None:
        pass

    @classmethod
    def from_raw_data(cls,
                      data: Union[str, List[str]],  # type: ignore
                      layout: KVCacheLayout,
                      dtype: torch.dtype,
                      **kwargs: Any) -> StorageHandle:
        remote_config_custom = kwargs.get("remote_config_custom")
        if remote_config_custom is None:
            raise ValueError("remote_config_custom is required for Remote allocator")
        if isinstance(data, str):
            data = [data]

        return StorageHandle(
            handle_type=AccessHandleType.FILE,
            data=data,
            kv_layout=layout,
            dtype=dtype,
            remote_config_custom = remote_config_custom,
        )
        return allocator


class GDSAllocator(BaseStorageAllocator):
    def __init__(
        self,
        layout: KVCacheLayout,
        dtype: torch.dtype,
        gds_cache_dir: Optional[Union[str, List[str]]] = None,
        **kwargs: Any,
    ):
        """
        Initialize GDS Allocator
        
        Args:
            layout: KV cache layout information
            dtype: Data type of tensors 
            gds_cache_dir: List of directories to create GDS files in
        """
        self.layout = layout 
        self.dtype = dtype
        self.total_file_size = layout.get_total_elements() * dtype.itemsize
        print(f"[GDSAllocator] total_file_size: {self.total_file_size}")
        
        # Use provided directories or default
        if gds_cache_dir is None:
            self.gds_cache_dir = ["./flexkv_gds"]
        else:
            # Convert to list if it's a string
            if isinstance(gds_cache_dir, str):
                self.gds_cache_dir = [gds_cache_dir]
            else:
                self.gds_cache_dir = gds_cache_dir
            
        # Configuration for file size limits  
        self.max_blocks_per_file = kwargs.get("max_blocks_per_file", -1)
        if self.max_blocks_per_file == -1:
            self.max_blocks_per_file = int(1e9)  # Very large number as default
        
        self.file_paths = []
        self.gds_manager = None
        self.allocate()

    def allocate(self):
        """Allocate GDS files and initialize GDS manager"""
        from flexkv import c_ext
        
        # Create GDS files based on directories and layout
        self.file_paths = self._create_gds_files()
        
        # Initialize GDS manager with files
        self.gds_manager = c_ext.GDSManager(self.file_paths)
        
        if not self.gds_manager.is_ready():
            raise RuntimeError(f"Failed to initialize GDS Manager: {self.gds_manager.get_last_error()}")

    def _create_gds_files(self) -> List[str]:
        """Create GDS files based on directories and layout, similar to SSDAllocator logic"""
        from flexkv import c_ext
        
        # Ensure directories exist
        for dir_path in self.gds_cache_dir:
            os.makedirs(dir_path, exist_ok=True)
            if not os.path.isdir(dir_path):
                raise ValueError(f"gds_cache_dir must be a directory: {dir_path}")
        
        num_gds_devices = len(self.gds_cache_dir)
        
        # Check if total blocks can be evenly distributed across devices
        if self.layout.num_block % num_gds_devices != 0:
            raise ValueError(f"num_gds_blocks ({self.layout.num_block}) must be a multiple of "
                             f"num_gds_devices ({num_gds_devices})")
        
        total_blocks_per_device = self.layout.num_block // num_gds_devices
        block_size = self.layout.get_elements_per_block() * self.dtype.itemsize
        
        # Calculate file size limits (use filesystem limit or default)
        try:
            fsys_max_blocks_per_file = self._get_file_size_limit(self.gds_cache_dir[0]) // block_size
        except (OSError, AttributeError):
            # Use 4GB as default if we can't get filesystem limit
            fsys_max_blocks_per_file = (4 * 1024 * 1024 * 1024) // block_size
        
        num_blocks_per_file = min(fsys_max_blocks_per_file, self.max_blocks_per_file)
        num_files_per_device = (total_blocks_per_device + num_blocks_per_file - 1) // num_blocks_per_file
        real_file_size = num_blocks_per_file * block_size
        self.num_blocks_per_file = num_blocks_per_file
        
        # Create a temporary GDS manager for file creation
        temp_gds_manager = c_ext.GDSManager([])
        file_paths = []
        
        # Create files for each device/directory
        for device_idx in range(num_gds_devices):
            dir_path = self.gds_cache_dir[device_idx]
            for file_idx in range(num_files_per_device):
                file_path = os.path.join(dir_path, f"gds_cache_{device_idx}_{file_idx}.dat")
                file_paths.append(file_path)
                
                # Use GDS Manager to create the file properly (with O_DIRECT and cuFile registration)
                if not temp_gds_manager.create_gds_file(file_path, real_file_size):
                    raise RuntimeError(f"Failed to create GDS file {file_path}: {temp_gds_manager.get_last_error()}")
                
                # Remove from temp manager since we'll add it to the real manager later
                temp_gds_manager.remove_file(file_path)
        
        return file_paths
    
    def _get_file_size_limit(self, file_path: str) -> int:
        """Get file size limit for the filesystem, similar to SSDAllocator"""
        st = os.statvfs(file_path)
        return st.f_frsize * st.f_bavail

    def free(self):
        """Free GDS resources"""
        if self.gds_manager:
            # GDS manager destructor will handle cleanup
            self.gds_manager = None

    def get_accessible_handle(self) -> StorageHandle:
        """Get accessible handle for GDS storage"""
        # Return file paths instead of GDSManager to avoid multiprocessing serialization issues
        # The worker will recreate GDSManager from these paths
        return StorageHandle(
            handle_type=AccessHandleType.FILE,  # Use FILE type for file paths
            data=self.file_paths,  # Pass file paths instead of GDSManager
            kv_layout=self.layout,
            dtype=self.dtype,
            num_blocks_per_file=self.num_blocks_per_file,
        )
    
=======
        cache_dir = kwargs.get("cache_dir")
        file_prefix = kwargs.get("file_prefix", "flexkv_ssd_cache")
        cfg_max_blocks_per_file = kwargs.get("max_blocks_per_file", -1)
        if cfg_max_blocks_per_file == -1:
            cfg_max_blocks_per_file = int(1e9)
        if cache_dir is None:
            raise ValueError("cache_dir is required for SSD allocator")
        if isinstance(cache_dir, str):
            cache_dir = [cache_dir]
        for dir in cache_dir:
            if not os.path.exists(dir):
                os.makedirs(dir)
            if not os.path.isdir(dir):
                raise ValueError("cache_dir must be a directory")
        if not isinstance(file_prefix, str):
            raise ValueError("file_prefix must be a string")

        num_ssd_devices = len(cache_dir)
        if layout.num_block % num_ssd_devices != 0:
            raise ValueError(f"num_ssd_blocks ({layout.num_block}) must be a multiple of "
                             f"num_ssd_devices ({num_ssd_devices})")

        total_blocks_per_device = layout.num_block // num_ssd_devices
        block_size = layout.get_elements_per_block() * dtype.itemsize

        fsys_max_blocks_per_file = cls.get_file_size_limit(cache_dir[0]) // block_size
        num_blocks_per_file = min(fsys_max_blocks_per_file, cfg_max_blocks_per_file)

        num_files_per_device = (total_blocks_per_device + num_blocks_per_file - 1) // num_blocks_per_file
        real_file_size = num_blocks_per_file * block_size

        ssd_files: Dict[int, List[str]] = {}
        for i in range(num_ssd_devices):
            ssd_files[i] = []
            for j in range(num_files_per_device):
                file_path = os.path.join(cache_dir[i], f"{file_prefix}_{i}_{j}.bin")
                with open(file_path, "wb+", buffering=0) as file:
                    cls._create_file(file, real_file_size)
                ssd_files[i].append(file_path)

        return StorageHandle(
            handle_type=AccessHandleType.FILE,
            data=ssd_files,
            kv_layout=layout,
            dtype=dtype,
            num_blocks_per_file=num_blocks_per_file,
        )

    @classmethod
    def _create_file(cls, file: BinaryIO, total_size_per_file: int) -> None:
        try:
            os.truncate(file.fileno(), total_size_per_file)
        except OSError as e:
            raise RuntimeError(f"Failed to initialize file: {e}") from e
        file.flush()
        os.fsync(file.fileno())

    @classmethod
    def from_raw_data(cls,
                      data: Union[str, List[str]],  # type: ignore
                      layout: KVCacheLayout,
                      dtype: torch.dtype,
                      **kwargs: Any) -> StorageHandle:
        raise NotImplementedError

    @staticmethod
    def get_file_size_limit(file_path: str) -> int:
        st = os.statvfs(file_path)
        return st.f_frsize * st.f_bavail

class RemoteAllocator(BaseStorageAllocator):
    @classmethod
    def allocate(cls,
                 layout: KVCacheLayout,
                 dtype: torch.dtype,
                 **kwargs: Any) -> StorageHandle:
        file_path = kwargs.get("file_path")
        if file_path is None:
            raise ValueError("file_path is required for Remote allocator")
        remote_config_custom = kwargs.get("remote_config_custom")
        if remote_config_custom is None:
            raise ValueError("remote_config_custom is required for Remote allocator")
        if isinstance(file_path, str):
            file_path = [file_path]

        if not remote_config_custom:
            raise RuntimeError("remote_config_custom is not provided")
        pcfs_fsid = remote_config_custom.get("pcfs_fsid")
        pcfs_port = remote_config_custom.get("pcfs_port")
        pcfs_ip = remote_config_custom.get("pcfs_ip")
        pcfs_parent_nodeid = remote_config_custom.get("pcfs_parent_nodeid")
        if None in (pcfs_fsid, pcfs_port, pcfs_ip, pcfs_parent_nodeid):
            raise RuntimeError("Some required PCFS config fields are missing")
        if Pcfs is None:
            raise RuntimeError("Pcfs class not available. Please build with FLEXKV_ENABLE_CFS=1")
        pcfs = Pcfs(pcfs_fsid, pcfs_port, pcfs_ip, False, pcfs_parent_nodeid)
        if not pcfs.init():
            raise RuntimeError(f"PCFS init failed: fsid={pcfs_fsid}, ip={pcfs_ip}")
        for file in file_path:
            total_size = layout.get_total_elements() * dtype.itemsize
            file_size = total_size // len(file_path)
            need_create = True
            print(f"file_size in init:{file_size}")
            nodeid = pcfs.lookup_or_create_file(file, file_size, need_create)
            if nodeid == 0:
                raise RuntimeError(f"lookup or create file failed for file: {file}")

            # destroy pcfs & close file, not used
            close_res = pcfs.close(nodeid, 1000)
            if not close_res:
                raise RuntimeError(f"close file failed for file: {file}")
        return StorageHandle(
            handle_type=AccessHandleType.FILE,
            data=file_path,
            kv_layout=layout,
            dtype=dtype,
            remote_config_custom = remote_config_custom,
        )

    @classmethod
    def free(cls, accessible_handle: StorageHandle) -> None:
        pass

    @classmethod
>>>>>>> 089e810e
    def from_raw_data(cls,
                      data: Union[str, List[str]],  # type: ignore
                      layout: KVCacheLayout,
                      dtype: torch.dtype,
                      **kwargs: Any) -> StorageHandle:
<<<<<<< HEAD
        raise NotImplementedError
=======
        remote_config_custom = kwargs.get("remote_config_custom")
        if remote_config_custom is None:
            raise ValueError("remote_config_custom is required for Remote allocator")
        if isinstance(data, str):
            data = [data]

        return StorageHandle(
            handle_type=AccessHandleType.FILE,
            data=data,
            kv_layout=layout,
            dtype=dtype,
            remote_config_custom = remote_config_custom,
        )
>>>>>>> 089e810e
<|MERGE_RESOLUTION|>--- conflicted
+++ resolved
@@ -65,8 +65,6 @@
             kv_layout=layout,
             dtype=dtype,
             gpu_device_id=device_id,
-<<<<<<< HEAD
-=======
         )
 
     @classmethod
@@ -89,58 +87,22 @@
             kv_layout=layout,
             dtype=dtype,
             gpu_device_id=device_id,
->>>>>>> 089e810e
         )
 
 class CPUAllocator(BaseStorageAllocator):
     @classmethod
-<<<<<<< HEAD
-    def free(cls, accessible_handle: StorageHandle) -> None:
-        pass
-
-    @classmethod
-    def from_raw_data(cls,
-        data: Union[List[TensorSharedHandle], List[torch.Tensor]],  # type: ignore
-        layout: KVCacheLayout,
-        dtype: torch.dtype,
-        **kwargs: Any) -> StorageHandle:
-        device_id = kwargs.get("device_id")
-        if device_id is None:
-            raise ValueError("device_id is required for GPU allocator")
-        return StorageHandle(
-            handle_type=AccessHandleType.TENSOR \
-                if isinstance(data[0], torch.Tensor) else AccessHandleType.TENSOR_HANDLE,
-            data=data,
-            kv_layout=layout,
-            dtype=dtype,
-            gpu_device_id=device_id,
-        )
-
-class CPUAllocator(BaseStorageAllocator):
-    @classmethod
-=======
->>>>>>> 089e810e
     def allocate(cls,
                  layout: KVCacheLayout,
                  dtype: torch.dtype,
                  **kwargs: Any) -> StorageHandle:
-<<<<<<< HEAD
-        pin_memory = kwargs.get("pin_memory", True)
-=======
->>>>>>> 089e810e
         total_size = layout.get_total_elements()
         # although the kv layout may have multiple dimensions, we only have one-dim CPU tensor
         flexkv_logger.info(f"CPU allocate total_size: {2 * total_size/1024/1024/1024} GB")
         physical_tensor = torch.empty(
                             size=(total_size,),
                             dtype=dtype,
-<<<<<<< HEAD
-                    device="cpu",
-                            pin_memory=pin_memory,
-=======
                             device="cpu",
                             pin_memory=False,
->>>>>>> 089e810e
                         )
         return StorageHandle(
             handle_type=AccessHandleType.TENSOR,
@@ -167,7 +129,6 @@
         )
 
 class SSDAllocator(BaseStorageAllocator):
-<<<<<<< HEAD
     @classmethod
     def allocate(cls,
                  layout: KVCacheLayout,
@@ -244,14 +205,11 @@
         return st.f_frsize * st.f_bavail
 
 class RemoteAllocator(BaseStorageAllocator):
-=======
->>>>>>> 089e810e
     @classmethod
     def allocate(cls,
                  layout: KVCacheLayout,
                  dtype: torch.dtype,
                  **kwargs: Any) -> StorageHandle:
-<<<<<<< HEAD
         file_path = kwargs.get("file_path")
         if file_path is None:
             raise ValueError("file_path is required for Remote allocator")
@@ -318,8 +276,6 @@
             dtype=dtype,
             remote_config_custom = remote_config_custom,
         )
-        return allocator
-
 
 class GDSAllocator(BaseStorageAllocator):
     def __init__(
@@ -449,151 +405,9 @@
             num_blocks_per_file=self.num_blocks_per_file,
         )
     
-=======
-        cache_dir = kwargs.get("cache_dir")
-        file_prefix = kwargs.get("file_prefix", "flexkv_ssd_cache")
-        cfg_max_blocks_per_file = kwargs.get("max_blocks_per_file", -1)
-        if cfg_max_blocks_per_file == -1:
-            cfg_max_blocks_per_file = int(1e9)
-        if cache_dir is None:
-            raise ValueError("cache_dir is required for SSD allocator")
-        if isinstance(cache_dir, str):
-            cache_dir = [cache_dir]
-        for dir in cache_dir:
-            if not os.path.exists(dir):
-                os.makedirs(dir)
-            if not os.path.isdir(dir):
-                raise ValueError("cache_dir must be a directory")
-        if not isinstance(file_prefix, str):
-            raise ValueError("file_prefix must be a string")
-
-        num_ssd_devices = len(cache_dir)
-        if layout.num_block % num_ssd_devices != 0:
-            raise ValueError(f"num_ssd_blocks ({layout.num_block}) must be a multiple of "
-                             f"num_ssd_devices ({num_ssd_devices})")
-
-        total_blocks_per_device = layout.num_block // num_ssd_devices
-        block_size = layout.get_elements_per_block() * dtype.itemsize
-
-        fsys_max_blocks_per_file = cls.get_file_size_limit(cache_dir[0]) // block_size
-        num_blocks_per_file = min(fsys_max_blocks_per_file, cfg_max_blocks_per_file)
-
-        num_files_per_device = (total_blocks_per_device + num_blocks_per_file - 1) // num_blocks_per_file
-        real_file_size = num_blocks_per_file * block_size
-
-        ssd_files: Dict[int, List[str]] = {}
-        for i in range(num_ssd_devices):
-            ssd_files[i] = []
-            for j in range(num_files_per_device):
-                file_path = os.path.join(cache_dir[i], f"{file_prefix}_{i}_{j}.bin")
-                with open(file_path, "wb+", buffering=0) as file:
-                    cls._create_file(file, real_file_size)
-                ssd_files[i].append(file_path)
-
-        return StorageHandle(
-            handle_type=AccessHandleType.FILE,
-            data=ssd_files,
-            kv_layout=layout,
-            dtype=dtype,
-            num_blocks_per_file=num_blocks_per_file,
-        )
-
-    @classmethod
-    def _create_file(cls, file: BinaryIO, total_size_per_file: int) -> None:
-        try:
-            os.truncate(file.fileno(), total_size_per_file)
-        except OSError as e:
-            raise RuntimeError(f"Failed to initialize file: {e}") from e
-        file.flush()
-        os.fsync(file.fileno())
-
-    @classmethod
     def from_raw_data(cls,
                       data: Union[str, List[str]],  # type: ignore
                       layout: KVCacheLayout,
                       dtype: torch.dtype,
                       **kwargs: Any) -> StorageHandle:
-        raise NotImplementedError
-
-    @staticmethod
-    def get_file_size_limit(file_path: str) -> int:
-        st = os.statvfs(file_path)
-        return st.f_frsize * st.f_bavail
-
-class RemoteAllocator(BaseStorageAllocator):
-    @classmethod
-    def allocate(cls,
-                 layout: KVCacheLayout,
-                 dtype: torch.dtype,
-                 **kwargs: Any) -> StorageHandle:
-        file_path = kwargs.get("file_path")
-        if file_path is None:
-            raise ValueError("file_path is required for Remote allocator")
-        remote_config_custom = kwargs.get("remote_config_custom")
-        if remote_config_custom is None:
-            raise ValueError("remote_config_custom is required for Remote allocator")
-        if isinstance(file_path, str):
-            file_path = [file_path]
-
-        if not remote_config_custom:
-            raise RuntimeError("remote_config_custom is not provided")
-        pcfs_fsid = remote_config_custom.get("pcfs_fsid")
-        pcfs_port = remote_config_custom.get("pcfs_port")
-        pcfs_ip = remote_config_custom.get("pcfs_ip")
-        pcfs_parent_nodeid = remote_config_custom.get("pcfs_parent_nodeid")
-        if None in (pcfs_fsid, pcfs_port, pcfs_ip, pcfs_parent_nodeid):
-            raise RuntimeError("Some required PCFS config fields are missing")
-        if Pcfs is None:
-            raise RuntimeError("Pcfs class not available. Please build with FLEXKV_ENABLE_CFS=1")
-        pcfs = Pcfs(pcfs_fsid, pcfs_port, pcfs_ip, False, pcfs_parent_nodeid)
-        if not pcfs.init():
-            raise RuntimeError(f"PCFS init failed: fsid={pcfs_fsid}, ip={pcfs_ip}")
-        for file in file_path:
-            total_size = layout.get_total_elements() * dtype.itemsize
-            file_size = total_size // len(file_path)
-            need_create = True
-            print(f"file_size in init:{file_size}")
-            nodeid = pcfs.lookup_or_create_file(file, file_size, need_create)
-            if nodeid == 0:
-                raise RuntimeError(f"lookup or create file failed for file: {file}")
-
-            # destroy pcfs & close file, not used
-            close_res = pcfs.close(nodeid, 1000)
-            if not close_res:
-                raise RuntimeError(f"close file failed for file: {file}")
-        return StorageHandle(
-            handle_type=AccessHandleType.FILE,
-            data=file_path,
-            kv_layout=layout,
-            dtype=dtype,
-            remote_config_custom = remote_config_custom,
-        )
-
-    @classmethod
-    def free(cls, accessible_handle: StorageHandle) -> None:
-        pass
-
-    @classmethod
->>>>>>> 089e810e
-    def from_raw_data(cls,
-                      data: Union[str, List[str]],  # type: ignore
-                      layout: KVCacheLayout,
-                      dtype: torch.dtype,
-                      **kwargs: Any) -> StorageHandle:
-<<<<<<< HEAD
-        raise NotImplementedError
-=======
-        remote_config_custom = kwargs.get("remote_config_custom")
-        if remote_config_custom is None:
-            raise ValueError("remote_config_custom is required for Remote allocator")
-        if isinstance(data, str):
-            data = [data]
-
-        return StorageHandle(
-            handle_type=AccessHandleType.FILE,
-            data=data,
-            kv_layout=layout,
-            dtype=dtype,
-            remote_config_custom = remote_config_custom,
-        )
->>>>>>> 089e810e
+        raise NotImplementedError