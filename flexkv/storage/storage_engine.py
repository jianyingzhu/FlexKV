from dataclasses import dataclass
from enum import Enum
from typing import Any, Dict, Optional, List, Tuple, Union

import torch

from flexkv.common.config import ModelConfig, CacheConfig
from flexkv.common.memory_handle import TensorSharedHandle
from flexkv.common.storage import StorageHandle, KVCacheLayout, KVCacheLayoutType
from flexkv.common.transfer import DeviceType
<<<<<<< HEAD
from flexkv.storage.allocator import CPUAllocator, GPUAllocator, SSDAllocator, RemoteAllocator, GDSAllocator
=======
from flexkv.storage.allocator import CPUAllocator, GPUAllocator, SSDAllocator, RemoteAllocator
>>>>>>> 089e810e


class StorageEngine:
    def __init__(self,
                 model_config: ModelConfig,
                 cache_config: CacheConfig):
        """Initialize storage engine"""
        self._storage_handles: Dict[Tuple[DeviceType, int], StorageHandle] = {}
        self._model_config = model_config
        self._cache_config = cache_config
        if not self._cache_config.gpu_kv_layout_type == KVCacheLayoutType.LAYERWISE:
            raise ValueError("Only layerwise layout is supported for GPU")
        if self._cache_config.enable_cpu:
            self._cpu_layout: Optional[KVCacheLayout] = KVCacheLayout(
                type=self._cache_config.cpu_kv_layout_type,
                num_layer=self._model_config.num_layers,
                num_block=self._cache_config.num_cpu_blocks,
                tokens_per_block=self._cache_config.tokens_per_block,
                num_head=self._model_config.num_kv_heads,
                head_size=self._model_config.head_size,
                is_mla=self._model_config.use_mla
            )
            self.allocate(
                device_type=DeviceType.CPU,
                layout=self._cpu_layout,
                dtype=self._model_config.dtype,
<<<<<<< HEAD
                pin_memory=self._cache_config.use_pinned_memory,
=======
>>>>>>> 089e810e
            )
        if self._cache_config.enable_ssd:
            if not self._cache_config.ssd_kv_layout_type == self._cpu_layout.type:
                raise ValueError(f"SSD layout type must be the same as CPU layout type: {self._cpu_layout.type}")
            self._ssd_layout: Optional[KVCacheLayout] = KVCacheLayout(
                type=self._cache_config.ssd_kv_layout_type,
                num_layer=self._model_config.num_layers,
                num_block=self._cache_config.num_ssd_blocks,
                tokens_per_block=self._cache_config.tokens_per_block,
                num_head=self._model_config.num_kv_heads,
                head_size=self._model_config.head_size,
                is_mla=self._model_config.use_mla
            )
            self.allocate(
                device_type=DeviceType.SSD,
                layout=self._ssd_layout,
                dtype=self._model_config.dtype,
                cache_dir=self._cache_config.ssd_cache_dir,
                max_blocks_per_file=self._cache_config.max_blocks_per_file
            )
        if self._cache_config.enable_remote:
            if not self._cache_config.remote_kv_layout_type == self._cpu_layout.type:
                raise ValueError(f"Remote layout type must be the same as CPU layout type: {self._cpu_layout.type}")
            self._remote_layout: Optional[KVCacheLayout] = KVCacheLayout(
                type=self._cache_config.remote_kv_layout_type,
                num_layer=self._model_config.num_layers,
                num_block=self._cache_config.num_remote_blocks,
                tokens_per_block=self._cache_config.tokens_per_block,
                num_head=self._model_config.num_kv_heads,
                head_size=self._model_config.head_size,
                is_mla=self._model_config.use_mla
            )
            self.allocate(
                device_type=DeviceType.REMOTE,
                layout=self._remote_layout,
                dtype=self._model_config.dtype,
                file_path=self._cache_config.remote_cache_path,
                remote_config_custom = self._cache_config.remote_config_custom
            )
<<<<<<< HEAD
        if self._cache_config.enable_gds:
            # GDS should follow similar constraints as CPU/SSD/Remote
            if not self._cache_config.gds_kv_layout_type == self._cpu_layout.type:
                raise ValueError(f"GDS layout type must be the same as CPU layout type: {self._cpu_layout.type}")
            
            self._gds_layout: Optional[KVCacheLayout] = KVCacheLayout(
                type=self._cache_config.gds_kv_layout_type,
                num_layer=self._model_config.num_layers,
                num_block=self._cache_config.num_gds_blocks,
                tokens_per_block=self._cache_config.tokens_per_block,
                num_head=self._model_config.num_kv_heads,
                head_size=self._model_config.head_size,
                is_mla=self._model_config.use_mla
            )
            self.allocate(
                device_type=DeviceType.GDS,
                layout=self._gds_layout,
                dtype=self._model_config.dtype,
                gds_cache_dir=self._cache_config.gds_cache_dir,
                max_blocks_per_file=self._cache_config.max_blocks_per_file
            )
=======
>>>>>>> 089e810e

    def register_gpu_blocks(self,
                            gpu_blocks: List[TensorSharedHandle],
                            gpu_layout: KVCacheLayout,
                            device_id: int = 0,
                            dtype: torch.dtype = torch.float16) -> None:
        self.allocate(
            device_type=DeviceType.GPU,
            layout=gpu_layout,
            dtype=dtype,
            device_id=device_id,
            raw_data=gpu_blocks
        )

    def allocate(self,
                 device_type: DeviceType,
                 layout: KVCacheLayout,
                 dtype: torch.dtype,
                 device_id: int = 0,
                 raw_data: Optional[Union[List[TensorSharedHandle], List[str], str]] = None,
                 **kwargs: Any) -> bool:
        """
        Create and add an allocator for specified device

        Args:
            device_type: Type of the device (CPU, GPU, etc.)
            layout: Layout of kv cache
            dtype: Data type of tensors
            device_id: Device ID (default 0)
            raw_data: Optional raw data to be used for initialization
            **kwargs: Additional arguments for specific allocator types
                     (e.g., pin_memory for CPU, file_path for Disk)

        Returns:
            bool: True if allocator created successfully, False otherwise
        """
        key = (device_type, device_id)
        if key in self._storage_handles:
            return False

        storage_handle: StorageHandle
        if device_type == DeviceType.CPU:
            pin_memory = kwargs.get('pin_memory', False)
            if raw_data is not None:
                assert isinstance(raw_data, torch.Tensor), \
                    "raw_data for CPUAllocator must be Tensor"
                storage_handle = CPUAllocator.from_raw_data(
                    data=raw_data,  # type: ignore
                    layout=layout,
                    dtype=dtype,
                    pin_memory=pin_memory
                )
            else:
                storage_handle = CPUAllocator.allocate(
                    layout=layout,
                    dtype=dtype,
                    pin_memory=pin_memory
                )
        elif device_type == DeviceType.GPU:
            num_chunks = kwargs.get('num_chunks', 1)
            if raw_data is not None:
                assert isinstance(raw_data, list) and \
                    (all(isinstance(x, TensorSharedHandle) for x in raw_data) or \
                     all(isinstance(x, torch.Tensor) for x in raw_data)), \
                    "raw_data for GPUAllocator must be List[TensorWrapper] or List[Tensor]"
                storage_handle = GPUAllocator.from_raw_data(
                    data=raw_data,  # type: ignore
                    layout=layout,
                    dtype=dtype,
                    device_id=device_id
                )
            else:
                storage_handle = GPUAllocator.allocate(
                    layout=layout,
                    dtype=dtype,
                    num_chunks=num_chunks,
                    device_id=device_id
                )
        elif device_type == DeviceType.SSD:
            cache_dir = kwargs.get('cache_dir')
            max_blocks_per_file = kwargs.get('max_blocks_per_file', -1)
            if raw_data is not None:
                assert isinstance(raw_data, str) or \
                    (isinstance(raw_data, list) and all(isinstance(x, str) for x in raw_data)), \
                    "raw_data for SSDAllocator must be str or List[str]"
                storage_handle = SSDAllocator.from_raw_data(
                    data=raw_data,  # type: ignore
                    layout=layout,
<<<<<<< HEAD
                    dtype=dtype,
=======
                    dtype=dtype,
                )
            else:
                if not cache_dir:
                    raise ValueError("cache_dir is required for SSD allocator")
                storage_handle = SSDAllocator.allocate(
                    layout=layout,
                    dtype=dtype,
                    cache_dir=cache_dir,
                    file_prefix="flexkv_ssd_cache",
                    max_blocks_per_file=max_blocks_per_file
>>>>>>> 089e810e
                )
        elif device_type == DeviceType.REMOTE:
            file_path = kwargs.get('file_path')
            remote_config_custom = kwargs.get('remote_config_custom')
            if raw_data is not None:
                if (isinstance(raw_data, str) or \
                    (isinstance(raw_data, list) and all(isinstance(x, str) for x in raw_data))):
                    if not isinstance(remote_config_custom, dict):
                        raise TypeError("remote_config_custom for RemoteAllocator.from_raw_data must be dict[str, Any]")
                    storage_handle = RemoteAllocator.from_raw_data(
                        data=raw_data,  # type: ignore
                        layout=layout,
                        dtype=dtype,
                        remote_config_custom=remote_config_custom
                    )
                else:
                    raise TypeError("raw_data for RemoteAllocator must be str or List[str]")
            else:
                if not cache_dir:
                    raise ValueError("cache_dir is required for SSD allocator")
                storage_handle = SSDAllocator.allocate(
                    layout=layout,
                    dtype=dtype,
                    cache_dir=cache_dir,
                    file_prefix="flexkv_ssd_cache",
                    max_blocks_per_file=max_blocks_per_file
                )
        elif device_type == DeviceType.REMOTE:
            file_path = kwargs.get('file_path')
            remote_config_custom = kwargs.get('remote_config_custom')
            if raw_data is not None:
                if (isinstance(raw_data, str) or \
                    (isinstance(raw_data, list) and all(isinstance(x, str) for x in raw_data))):
                    if not isinstance(remote_config_custom, dict):
                        raise TypeError("remote_config_custom for RemoteAllocator.from_raw_data must be dict[str, Any]")
                    storage_handle = RemoteAllocator.from_raw_data(
                        data=raw_data,  # type: ignore
                        layout=layout,
                        dtype=dtype,
                        remote_config_custom=remote_config_custom
                    )
                else:
                    raise TypeError("raw_data for RemoteAllocator must be str or List[str]")
            else:
                if not file_path:
                    raise ValueError("file_path is required for remote allocator")
                if not isinstance(remote_config_custom, dict):
                    raise TypeError("remote_config_custom for RemoteAllocator must be dict[str, Any]")
                storage_handle = RemoteAllocator.allocate(
                    layout=layout,
                    dtype=dtype,
                    file_path=file_path,
                    remote_config_custom=remote_config_custom
                )
        elif device_type == DeviceType.GDS:
            gds_cache_dir = kwargs.get('gds_cache_dir')
            max_blocks_per_file = kwargs.get('max_blocks_per_file', -1)
            
            allocator = GDSAllocator(
                layout=layout,
                dtype=dtype,
                gds_cache_dir=gds_cache_dir,
                max_blocks_per_file=max_blocks_per_file
            )
            storage_handle = allocator.get_accessible_handle()
        else:
            raise ValueError(f"Unsupported device type: {device_type}")
        self._storage_handles[key] = storage_handle
        return True

    def get_storage_handle(self,
                           device_type: DeviceType,
                           device_id: int = 0) -> StorageHandle:
        """
        Get accessible handle for specified blocks

        Args:
            device_type: Type of the device to get handle from
            device_id: Device ID
        """
        key = (device_type, device_id)
        if key not in self._storage_handles:
            raise ValueError(f"Storage handle not found for device type: {device_type}, device id: {device_id}")

        storage_handle = self._storage_handles[key]
        return storage_handle

    def has_storage_handle(self,
                           device_type: DeviceType,
                           device_id: int = 0) -> bool:
        """Check if storage handle exists for given device type and id"""
        return (device_type, device_id) in self._storage_handles<|MERGE_RESOLUTION|>--- conflicted
+++ resolved
@@ -8,11 +8,7 @@
 from flexkv.common.memory_handle import TensorSharedHandle
 from flexkv.common.storage import StorageHandle, KVCacheLayout, KVCacheLayoutType
 from flexkv.common.transfer import DeviceType
-<<<<<<< HEAD
 from flexkv.storage.allocator import CPUAllocator, GPUAllocator, SSDAllocator, RemoteAllocator, GDSAllocator
-=======
-from flexkv.storage.allocator import CPUAllocator, GPUAllocator, SSDAllocator, RemoteAllocator
->>>>>>> 089e810e
 
 
 class StorageEngine:
@@ -39,10 +35,6 @@
                 device_type=DeviceType.CPU,
                 layout=self._cpu_layout,
                 dtype=self._model_config.dtype,
-<<<<<<< HEAD
-                pin_memory=self._cache_config.use_pinned_memory,
-=======
->>>>>>> 089e810e
             )
         if self._cache_config.enable_ssd:
             if not self._cache_config.ssd_kv_layout_type == self._cpu_layout.type:
@@ -82,7 +74,6 @@
                 file_path=self._cache_config.remote_cache_path,
                 remote_config_custom = self._cache_config.remote_config_custom
             )
-<<<<<<< HEAD
         if self._cache_config.enable_gds:
             # GDS should follow similar constraints as CPU/SSD/Remote
             if not self._cache_config.gds_kv_layout_type == self._cpu_layout.type:
@@ -104,8 +95,6 @@
                 gds_cache_dir=self._cache_config.gds_cache_dir,
                 max_blocks_per_file=self._cache_config.max_blocks_per_file
             )
-=======
->>>>>>> 089e810e
 
     def register_gpu_blocks(self,
                             gpu_blocks: List[TensorSharedHandle],
@@ -194,9 +183,6 @@
                 storage_handle = SSDAllocator.from_raw_data(
                     data=raw_data,  # type: ignore
                     layout=layout,
-<<<<<<< HEAD
-                    dtype=dtype,
-=======
                     dtype=dtype,
                 )
             else:
@@ -208,7 +194,6 @@
                     cache_dir=cache_dir,
                     file_prefix="flexkv_ssd_cache",
                     max_blocks_per_file=max_blocks_per_file
->>>>>>> 089e810e
                 )
         elif device_type == DeviceType.REMOTE:
             file_path = kwargs.get('file_path')
@@ -227,32 +212,6 @@
                 else:
                     raise TypeError("raw_data for RemoteAllocator must be str or List[str]")
             else:
-                if not cache_dir:
-                    raise ValueError("cache_dir is required for SSD allocator")
-                storage_handle = SSDAllocator.allocate(
-                    layout=layout,
-                    dtype=dtype,
-                    cache_dir=cache_dir,
-                    file_prefix="flexkv_ssd_cache",
-                    max_blocks_per_file=max_blocks_per_file
-                )
-        elif device_type == DeviceType.REMOTE:
-            file_path = kwargs.get('file_path')
-            remote_config_custom = kwargs.get('remote_config_custom')
-            if raw_data is not None:
-                if (isinstance(raw_data, str) or \
-                    (isinstance(raw_data, list) and all(isinstance(x, str) for x in raw_data))):
-                    if not isinstance(remote_config_custom, dict):
-                        raise TypeError("remote_config_custom for RemoteAllocator.from_raw_data must be dict[str, Any]")
-                    storage_handle = RemoteAllocator.from_raw_data(
-                        data=raw_data,  # type: ignore
-                        layout=layout,
-                        dtype=dtype,
-                        remote_config_custom=remote_config_custom
-                    )
-                else:
-                    raise TypeError("raw_data for RemoteAllocator must be str or List[str]")
-            else:
                 if not file_path:
                     raise ValueError("file_path is required for remote allocator")
                 if not isinstance(remote_config_custom, dict):
